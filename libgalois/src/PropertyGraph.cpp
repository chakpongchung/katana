--- conflicted
+++ resolved
@@ -396,18 +396,11 @@
   katana::GraphTopology topo =
       KATANA_CHECKED(MapTopology(rdg.topology_file_storage()));
 
-<<<<<<< HEAD
-  auto property_graph = std::make_unique<PropertyGraph>(
-      std::move(rdg_file), std::move(rdg), std::move(topo_result.value()));
-  property_graph->recreate_node_property_indexes();
-  property_graph->recreate_edge_property_indexes();
-
-  return std::unique_ptr<katana::PropertyGraph>(std::move(property_graph));
-}
-=======
+  std::make_unique<PropertyGraph> property_graph; 
+
   if (rdg.IsEntityTypeIDsOutsideProperties()) {
     KATANA_LOG_DEBUG("loading EntityType data from outside properties");
->>>>>>> 1124fd0d
+
 
     EntityTypeIDArray node_type_ids = KATANA_CHECKED(
         MapEntityTypeIDsArray(rdg.node_entity_type_id_array_file_storage()));
@@ -423,7 +416,7 @@
     EntityTypeManager edge_type_manager =
         KATANA_CHECKED(rdg.edge_entity_type_manager());
 
-    return std::make_unique<PropertyGraph>(
+    property_graph = std::make_unique<PropertyGraph>(
         std::move(rdg_file), std::move(rdg), std::move(topo),
         std::move(node_type_ids), std::move(edge_type_ids),
         std::move(node_type_manager), std::move(edge_type_manager));
@@ -448,11 +441,16 @@
     KATANA_ASSERT(topo.num_nodes() == node_type_ids.size());
     KATANA_ASSERT(topo.num_edges() == edge_type_ids.size());
 
-    return std::make_unique<PropertyGraph>(
+    property_graph = std::make_unique<PropertyGraph>(
         std::move(rdg_file), std::move(rdg), std::move(topo),
         std::move(node_type_ids), std::move(edge_type_ids),
         std::move(node_type_manager), std::move(edge_type_manager));
   }
+  
+  property_graph->recreate_node_property_indexes();
+  property_graph->recreate_edge_property_indexes();
+  
+  return std::unique_ptr<katana::PropertyGraph>(std::move(property_graph));
 }
 
 katana::Result<std::unique_ptr<katana::PropertyGraph>>

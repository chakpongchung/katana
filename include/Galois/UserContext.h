/** User Facing loop api -*- C++ -*-
 * @file
 * @section License
 *
 * Galois, a framework to exploit amorphous data-parallelism in irregular
 * programs.
 *
 * Copyright (C) 2013, The University of Texas at Austin. All rights reserved.
 * UNIVERSITY EXPRESSLY DISCLAIMS ANY AND ALL WARRANTIES CONCERNING THIS
 * SOFTWARE AND DOCUMENTATION, INCLUDING ANY WARRANTIES OF MERCHANTABILITY,
 * FITNESS FOR ANY PARTICULAR PURPOSE, NON-INFRINGEMENT AND WARRANTIES OF
 * PERFORMANCE, AND ANY WARRANTY THAT MIGHT OTHERWISE ARISE FROM COURSE OF
 * DEALING OR USAGE OF TRADE.  NO WARRANTY IS EITHER EXPRESS OR IMPLIED WITH
 * RESPECT TO THE USE OF THE SOFTWARE OR DOCUMENTATION. Under no circumstances
 * shall University be liable for incidental, special, indirect, direct or
 * consequential damages or loss of profits, interruption of business, or
 * related expenses which may arise from use of Software or Documentation,
 * including but not limited to those resulting from defects in Software and/or
 * Documentation, or loss or inaccuracy of data of any kind.
 *
 * @author Andrew Lenharth <andrew@lenharth.org>
 */
#ifndef GALOIS_USERCONTEXT_H
#define GALOIS_USERCONTEXT_H

#include "Galois/Mem.h"
#include "Galois/gdeque.h"

#include "Galois/Runtime/MethodFlags.h"
#include "Galois/Runtime/Context.h" //for signal conflict

#include <functional>

namespace Galois {

namespace Runtime {
struct break_ex {};
}

/** 
 * This is the object passed to the user's parallel loop.  This
 * provides the in-loop api.
 */
template<typename T>
class UserContext: private boost::noncopyable {
protected:
// TODO: move to a separate class for dedicated for sepculative executors
#ifdef GALOIS_USE_EXP
  typedef std::function<void (void)> Closure;
  typedef Galois::gdeque<Closure, 8> UndoLog;
  typedef UndoLog CommitLog;

  UndoLog undoLog;
  CommitLog commitLog;
#endif 

  //! Allocator stuff
  IterAllocBaseTy IterationAllocatorBase;
  PerIterAllocTy PerIterationAllocator;

  void __resetAlloc() {
    IterationAllocatorBase.clear();
  }

#ifdef GALOIS_USE_EXP
  void __rollback() {
    for (auto ii = undoLog.end (), ei = undoLog.begin(); ii != ei; ) {
      --ii;
      (*ii)();
    }
  }

  void __commit() {
    for (auto ii = commitLog.begin (), ei = commitLog.end(); ii != ei; ++ii) {
      (*ii)();
    }
  }

  void __resetUndoLog() {
    undoLog.clear();
  }

  void __resetCommitLog() {
    commitLog.clear();
  }
#endif 

  //! push stuff
  typedef gdeque<T> PushBufferTy;
  PushBufferTy pushBuffer;

  PushBufferTy& __getPushBuffer() {
    return pushBuffer;
  }
  
  void __resetPushBuffer() {
    pushBuffer.clear();
  }

  void* localState;
  bool localStateUsed;
  void __setLocalState(void *p, bool used) {
    localState = p;
    localStateUsed = used;
  }

<<<<<<< HEAD
  unsigned fastPushBackLimit() const {
    return 64;
  }
=======
  static const unsigned int fastPushBackLimit = 64;
>>>>>>> 4113c1e4

  typedef std::function<void(PushBufferTy&)> FastPushBack; 
  FastPushBack fastPushBack;
  void __setFastPushBack(FastPushBack f) {
    fastPushBack = f;
  }

  bool* didBreak;

public:
  UserContext()
    :IterationAllocatorBase(), 
     PerIterationAllocator(&IterationAllocatorBase),
     didBreak(0)
  { }

  //! Signal break in parallel loop, current iteration continues
  //! untill natural termination
  void breakLoop() {
<<<<<<< HEAD
    throw Runtime::break_ex {};
=======
    *didBreak = true;
>>>>>>> 4113c1e4
  }

  //! Acquire a per-iteration allocator
  PerIterAllocTy& getPerIterAlloc() {
    return PerIterationAllocator;
  }

  //! Push new work 
  template<typename... Args>
  void push(Args&&... args) {
    Galois::Runtime::checkWrite(MethodFlag::WRITE, true);
    pushBuffer.emplace_back(std::forward<Args>(args)...);
    if (fastPushBack && pushBuffer.size() > fastPushBackLimit)
      fastPushBack(pushBuffer);
  }

  //! Force the abort of this iteration
  void abort() { Runtime::signalConflict(nullptr); }

  //! Store and retrieve local state for deterministic
  void* getLocalState(bool& used) { used = localStateUsed; return localState; }
 
#ifdef GALOIS_USE_EXP
  void addUndoAction(const Closure& f) {
    undoLog.push_back(f);
  }

  void addCommitAction(const Closure& f) {
    commitLog.push_back(f);
  }
#endif 

  //! declare that the operator has crossed the cautious point.  This
  //! implies all data has been touched thus no new locks will be
  //! acquired.
  void cautiousPoint();

};

}

#endif<|MERGE_RESOLUTION|>--- conflicted
+++ resolved
@@ -104,13 +104,7 @@
     localStateUsed = used;
   }
 
-<<<<<<< HEAD
-  unsigned fastPushBackLimit() const {
-    return 64;
-  }
-=======
   static const unsigned int fastPushBackLimit = 64;
->>>>>>> 4113c1e4
 
   typedef std::function<void(PushBufferTy&)> FastPushBack; 
   FastPushBack fastPushBack;
@@ -130,11 +124,7 @@
   //! Signal break in parallel loop, current iteration continues
   //! untill natural termination
   void breakLoop() {
-<<<<<<< HEAD
-    throw Runtime::break_ex {};
-=======
     *didBreak = true;
->>>>>>> 4113c1e4
   }
 
   //! Acquire a per-iteration allocator

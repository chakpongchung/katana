--- conflicted
+++ resolved
@@ -18,17 +18,6 @@
 enable_language(Fortran OPTIONAL)
 find_package(LAPACK)
 find_package(ZLIB)
-<<<<<<< HEAD
-# TODO(ddn): CMake Boost module on BG/Q cannot be called multiple times. Skip
-# avi althogether for now.
-if(CMAKE_SYSTEM_NAME MATCHES "BlueGeneQ")
-  set(Boost_FOUND off)
-else()
-  find_package(Boost 1.36.0 COMPONENTS system iostreams filesystem)
-endif()
-
-if(CMAKE_Fortran_COMPILER_WORKS AND LAPACK_FOUND AND ZLIB_FOUND AND Boost_FOUND)
-=======
 
 if(ZLIB_FOUND AND NOT GALOIS_ARCH_MIC)
   add_definitions(-DGALOIS_HAS_ZLIB)
@@ -44,7 +33,6 @@
 endif()
 
 if(CMAKE_Fortran_COMPILER_WORKS AND LAPACK_FOUND AND Boost_FOUND)
->>>>>>> 4113c1e4
   include_directories(${ZLIB_INCLUDE_DIRS})
   add_library(AVI ${Sources})
 
@@ -64,11 +52,7 @@
   REQUIRES AVI_FOUND 
   EXTLIBS AVI ${LAPACK_LIBRARIES})
 
-<<<<<<< HEAD
-app(AVIodgExplicit main/AVIodgExplicit.cpp 
-=======
 app(AVIodgExplicit main/AVIodgExplicit.cpp
->>>>>>> 4113c1e4
   REQUIRES AVI_FOUND
   EXTLIBS AVI ${LAPACK_LIBRARIES})
 
@@ -80,29 +64,10 @@
 if(0)
   app(AVIodgReadonly exp/AVIodgReadonly.cpp 
     REQUIRES AVI_FOUND USE_EXP
-<<<<<<< HEAD
-    EXTLIBS AVI ${LAPACK_LIBRARIES})
-
-  app(AVIodgImplicit exp/AVIodgImplicit.cpp 
-    REQUIRES AVI_FOUND USE_EXP
-    EXTLIBS AVI ${LAPACK_LIBRARIES})
-
-  app(AVIodgAutoPriLock exp/AVIodgAutoPriLock.cpp 
-    REQUIRES AVI_FOUND USE_EXP
-    EXTLIBS AVI ${LAPACK_LIBRARIES})
-
-  app(AVIodgAutoShare exp/AVIodgAutoShare.cpp 
-    REQUIRES AVI_FOUND USE_EXP
-    EXTLIBS AVI ${LAPACK_LIBRARIES})
-
-  app(AVIodgNB exp/AVIodgNB.cpp 
-    REQUIRES AVI_FOUND USE_EXP
-=======
     EXTLIBS AVI ${LAPACK_LIBRARIES})
 
   app(AVIlevelExec exp/AVIlevelExec.cpp 
     REQUIRES LAPACK_FOUND AVI_FOUND USE_EXP
->>>>>>> 4113c1e4
     EXTLIBS AVI ${LAPACK_LIBRARIES})
 endif()
 

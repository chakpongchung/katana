/** partitioned graph wrapper -*- C++ -*-
 * @file
 * @section License
 *
 * Galois, a framework to exploit amorphous data-parallelism in irregular
 * programs.
 *
 * Copyright (C) 2013, The University of Texas at Austin. All rights reserved.
 * UNIVERSITY EXPRESSLY DISCLAIMS ANY AND ALL WARRANTIES CONCERNING THIS
 * SOFTWARE AND DOCUMENTATION, INCLUDING ANY WARRANTIES OF MERCHANTABILITY,
 * FITNESS FOR ANY PARTICULAR PURPOSE, NON-INFRINGEMENT AND WARRANTIES OF
 * PERFORMANCE, AND ANY WARRANTY THAT MIGHT OTHERWISE ARISE FROM COURSE OF
 * DEALING OR USAGE OF TRADE.  NO WARRANTY IS EITHER EXPRESS OR IMPLIED WITH
 * RESPECT TO THE USE OF THE SOFTWARE OR DOCUMENTATION. Under no circumstances
 * shall University be liable for incidental, special, indirect, direct or
 * consequential damages or loss of profits, interruption of business, or
 * related expenses which may arise from use of Software or Documentation,
 * including but not limited to those resulting from defects in Software and/or
 * Documentation, or loss or inaccuracy of data of any kind.
 *
 * @section Description
 *
 * @author Andrew Lenharth <andrewl@lenharth.org>
 * @author Gurbinder Gill <gurbinder533@gmail.com>
 */

#include "Galois/gstl.h"
#include "Galois/Graphs/LC_CSR_Graph.h"
#include "Galois/Runtime/Substrate.h"
#include "Galois/Runtime/Network.h"

#include "Galois/Runtime/Serialize.h"
#include "Galois/Statistic.h"

#include "Galois/Runtime/GlobalObj.h"
#include "Galois/Runtime/OfflineGraph.h"
#include <vector>
#include <set>
#include <algorithm>
#include <unordered_map>
#include <iostream>

#include "Galois/Runtime/DataCommMode.h"
#include "Galois/Runtime/Dynamic_bitset.h"
#include <fcntl.h>
#include <sys/mman.h>

//#include "Galois/Runtime/dGraph_vertexCut.h"
//#include "Galois/Runtime/dGraph_edgeCut.h"

#ifdef __GALOIS_HET_CUDA__
#include "Galois/Runtime/Cuda/cuda_mtypes.h"
#endif

#ifdef __GALOIS_HET_OPENCL__
#include "Galois/OpenCL/CL_Header.h"
#endif

#ifdef __GALOIS_SIMULATE_COMMUNICATION__
#ifdef __GALOIS_SIMULATE_BARE_MPI_COMMUNICATION__
#include "mpi.h"
#endif
#endif

#ifndef _GALOIS_DIST_HGRAPH_H
#define _GALOIS_DIST_HGRAPH_H

<<<<<<< HEAD
llvm::cl::opt<bool> useGidMetadata("useGidMetadata", llvm::cl::desc("Use Global IDs in indices metadata (only when -metadata=2)"), llvm::cl::init(false));
=======

#ifdef __GALOIS_EXP_COMMUNICATION_ALGORITHM__
namespace cll = llvm::cl;
static cll::opt<unsigned> buffSize("sendBuffSize", cll::desc("max size for send buffers in element count"), cll::init(4096));
#endif
>>>>>>> efa7d6ad

template<typename NodeTy, typename EdgeTy, bool BSPNode = false, bool BSPEdge = false>
class hGraph: public GlobalObject {

  public:
   typedef typename std::conditional<BSPNode, std::pair<NodeTy, NodeTy>, NodeTy>::type realNodeTy;
   typedef typename std::conditional<BSPEdge && !std::is_void<EdgeTy>::value, std::pair<EdgeTy, EdgeTy>, EdgeTy>::type realEdgeTy;

   typedef Galois::Graph::LC_CSR_Graph<realNodeTy, realEdgeTy> GraphTy;

   enum SyncType { syncPush, syncPull };

   GraphTy graph;
   bool transposed;
   bool round;
   uint64_t totalNodes; // Total nodes in the complete graph.
   uint64_t totalSlaveNodes; // Total slave nodes from others.
   uint64_t totalOnwedNodes; // Total owned nodes in accordance with graphlab.
   uint32_t numOwned; // [0, numOwned) = global nodes owned, thus [numOwned, numNodes are replicas
   uint64_t numOwned_edges; // [0, numOwned) = global nodes owned, thus [numOwned, numNodes are replicas
   uint32_t total_isolatedNodes; // Calculate the total isolated nodes
   uint64_t globalOffset; // [numOwned, end) + globalOffset = GID
   const unsigned id; // my hostid // FIXME: isn't this just Network::ID?
   const uint32_t numHosts;
   //ghost cell ID translation

  //memoization optimization
  std::vector<std::vector<size_t>> slaveNodes; // slave nodes from different hosts. For sync_push
  std::vector<std::vector<size_t>> masterNodes; // master nodes on different hosts. For sync_pull

  /****** VIRTUAL FUNCTIONS *********/
  virtual uint32_t G2L(uint64_t) const = 0 ;
  virtual uint64_t L2G(uint32_t) const = 0;
  virtual bool is_vertex_cut() const = 0;
  virtual std::pair<uint32_t, uint32_t> nodes_by_host(uint32_t) const = 0;
  virtual std::pair<uint64_t, uint64_t> nodes_by_host_G(uint32_t) const = 0;
  virtual unsigned getHostID(uint64_t) const = 0;
  virtual size_t getOwner_lid(size_t lid) const {
    auto gid = L2G(lid);
    return getHostID(gid);
  }
  virtual bool isOwned(uint64_t) const = 0;
  virtual bool isLocal(uint64_t) const = 0;
  virtual bool isMaster(uint64_t gid) const {
    if(getHostID(gid) == id)
      return true;
    else 
      return false;
  };
  virtual uint64_t get_local_total_nodes() const = 0;
#if 0
  virtual void save_meta_file(std::string name) const {
    std::cout << "Base implementation doesn't do anything\n";
  }
#endif


#ifdef __GALOIS_SIMULATE_COMMUNICATION__
#ifdef __GALOIS_SIMULATE_COMMUNICATION_WITH_GRAPH_DATA__
  unsigned comm_mode; // Communication mode: 0 - original, 1 - simulated net, 2 - simulated bare MPI
#endif
#endif


   uint32_t numPipelinedPhases;
   uint32_t num_recv_expected; // Number of receives expected for local completion.
   uint32_t num_run; //Keep track of number of runs.
   uint32_t num_iteration; //Keep track of number of iterations.

  //Stats: for rough estimate of sendBytes.
   Galois::Statistic statGhostNodes;

   /****** checkpointing **********/
   Galois::Runtime::RecvBuffer checkpoint_recvBuffer;
  // Select from edgeCut or vertexCut
  //typedef typename std::conditional<PartitionTy, DS_vertexCut ,DS_edgeCut>::type DS_type;
  //DS_type DS;


   template<bool en, typename std::enable_if<en>::type* = nullptr>
   NodeTy& getDataImpl(typename GraphTy::GraphNode N, Galois::MethodFlag mflag = Galois::MethodFlag::WRITE) {
      auto& r = graph.getData(N, mflag);
      return round ? r.first : r.second;
   }

   template<bool en, typename std::enable_if<!en>::type* = nullptr>
   NodeTy& getDataImpl(typename GraphTy::GraphNode N, Galois::MethodFlag mflag = Galois::MethodFlag::WRITE) {
      auto& r = graph.getData(N, mflag);
      return r;
   }

   template<bool en, typename std::enable_if<en>::type* = nullptr>
   const NodeTy& getDataImpl(typename GraphTy::GraphNode N, Galois::MethodFlag mflag = Galois::MethodFlag::WRITE) const {
      auto& r = graph.getData(N, mflag);
      return round ? r.first : r.second;
   }

   template<bool en, typename std::enable_if<!en>::type* = nullptr>
   const NodeTy& getDataImpl(typename GraphTy::GraphNode N, Galois::MethodFlag mflag = Galois::MethodFlag::WRITE) const {
      auto& r = graph.getData(N, mflag);
      return r;
   }
   template<bool en, typename std::enable_if<en>::type* = nullptr>
   typename GraphTy::edge_data_reference getEdgeDataImpl(typename GraphTy::edge_iterator ni, Galois::MethodFlag mflag = Galois::MethodFlag::WRITE) {
      auto& r = graph.getEdgeData(ni, mflag);
      return round ? r.first : r.second;
   }

   template<bool en, typename std::enable_if<!en>::type* = nullptr>
   typename GraphTy::edge_data_reference getEdgeDataImpl(typename GraphTy::edge_iterator ni, Galois::MethodFlag mflag = Galois::MethodFlag::WRITE) {
      auto& r = graph.getEdgeData(ni, mflag);
      return r;
   }

public:
   GraphTy & getGraph() {
      return graph;
   }
#ifdef __GALOIS_SIMULATE_COMMUNICATION__
#ifdef __GALOIS_SIMULATE_COMMUNICATION_WITH_GRAPH_DATA__
  void set_comm_mode(unsigned mode) { // Communication mode: 0 - original, 1 - simulated net, 2 - simulated bare MPI
    comm_mode = mode;
  }
#endif
#endif
  static void syncRecv(uint32_t src, Galois::Runtime::RecvBuffer& buf) {
      uint32_t oid;
      void (hGraph::*fn)(Galois::Runtime::RecvBuffer&);
      Galois::Runtime::gDeserialize(buf, oid, fn);
      hGraph* obj = reinterpret_cast<hGraph*>(ptrForObj(oid));
      (obj->*fn)(buf);
   }

   void exchange_info_landingPad(Galois::Runtime::RecvBuffer& buf){
     uint32_t hostID;
     uint64_t numItems;
     std::vector<uint64_t> items;
     Galois::Runtime::gDeserialize(buf, hostID, numItems);

     Galois::Runtime::gDeserialize(buf, masterNodes[hostID]);
     std::cout << "from : " << hostID << " -> " << numItems << " --> " << masterNodes[hostID].size() << "\n";
   }



   template<typename FnTy>
     void syncRecvApply_ck(uint32_t from_id, Galois::Runtime::RecvBuffer& buf, std::string loopName) {
       auto& net = Galois::Runtime::getSystemNetworkInterface();
       std::string set_timer_str("SYNC_SET_" + loopName + "_" + get_run_identifier());
       std::string doall_str("LAMBDA::SYNC_PUSH_RECV_APPLY_" + loopName + "_" + get_run_identifier());
       Galois::StatTimer StatTimer_set(set_timer_str.c_str());
       StatTimer_set.start();

       uint32_t num = masterNodes[from_id].size();
       std::vector<typename FnTy::ValTy> val_vec(num);
       Galois::Runtime::gDeserialize(buf, val_vec);
       if(num > 0){
         if (!FnTy::reduce_batch(from_id, val_vec.data())) {
           Galois::do_all(boost::counting_iterator<uint32_t>(0), boost::counting_iterator<uint32_t>(num),
               [&](uint32_t n){
               uint32_t lid = masterNodes[from_id][n];
#ifdef __GALOIS_HET_OPENCL__
           CLNodeDataWrapper d = clGraph.getDataW(lid);
           FnTy::reduce(lid, d, val_vec[n]);
#else
           FnTy::reduce(lid, getData(lid), val_vec[n]);
#endif
               }, Galois::loopname(doall_str.c_str()), Galois::numrun(get_run_identifier()));
         }
       }
       if(net.ID == (from_id + 1)%net.Num){
        checkpoint_recvBuffer = std::move(buf);
       }
       StatTimer_set.stop();
   }

public:
   typedef typename GraphTy::GraphNode GraphNode;
   typedef typename GraphTy::iterator iterator;
   typedef typename GraphTy::const_iterator const_iterator;
   typedef typename GraphTy::local_iterator local_iterator;
   typedef typename GraphTy::const_local_iterator const_local_iterator;
   typedef typename GraphTy::edge_iterator edge_iterator;


   //hGraph(const std::string& filename, const std::string& partitionFolder, unsigned host, unsigned numHosts, std::vector<unsigned> scalefactor = std::vector<unsigned>()) :
   hGraph(unsigned host, unsigned numHosts) :
         GlobalObject(this), transposed(false), round(false), id(host), numHosts(numHosts), statGhostNodes("TotalGhostNodes") {

      if (useGidMetadata) {
        if (enforce_data_mode != offsetsData) {
          useGidMetadata = false;
        }
      }
#ifdef __GALOIS_SIMULATE_COMMUNICATION__
#ifdef __GALOIS_SIMULATE_COMMUNICATION_WITH_GRAPH_DATA__
      comm_mode = 0;
#endif
#endif
      masterNodes.resize(numHosts);
      slaveNodes.resize(numHosts);
      //masterNodes_bitvec.resize(numHosts);
      numPipelinedPhases = 0;
      num_recv_expected = 0;
      num_run = 0;
      num_iteration = 0;

      //uint32_t numNodes;
      //uint64_t numEdges;
#if 0
      std::string part_fileName = getPartitionFileName(filename,partitionFolder,id,numHosts);
      //OfflineGraph g(part_fileName);
      hGraph(filename, partitionFolder, host, numHosts, scalefactor, numNodes, numOwned, numEdges, totalNodes, id);
      graph.allocateFrom(numNodes, numEdges);
      //std::cerr << "Allocate done\n";

      graph.constructNodes();
      //std::cerr << "Construct nodes done\n";
      loadEdges(graph, g);
      std::cerr << "Edges loaded \n";
      //testPart<PartitionTy>(g);

#ifdef __GALOIS_HET_OPENCL__
      clGraph.load_from_hgraph(*this);
#endif

      setup_communication();


#ifdef __GALOIS_SIMULATE_COMMUNICATION__
#ifndef __GALOIS_SIMULATE_COMMUNICATION_WITH_GRAPH_DATA__
      simulate_communication();
#endif
#endif
#endif
   }
   void setup_communication() {
      Galois::StatTimer StatTimer_comm_setup("COMMUNICATION_SETUP_TIME");
      Galois::Runtime::getHostBarrier().wait();
      StatTimer_comm_setup.start();


      //Exchange information for memoization optimization.
      exchange_info_init();

      for(uint32_t h = 0; h < masterNodes.size(); ++h){
         Galois::do_all(boost::counting_iterator<uint32_t>(0), boost::counting_iterator<uint32_t>(masterNodes[h].size()),
             [&](uint32_t n){
             masterNodes[h][n] = G2L(masterNodes[h][n]);
             }, Galois::loopname("MASTER_NODES"), Galois::numrun(get_run_identifier()));
      }

      for(uint32_t h = 0; h < slaveNodes.size(); ++h){
         Galois::do_all(boost::counting_iterator<uint32_t>(0), boost::counting_iterator<uint32_t>(slaveNodes[h].size()),
             [&](uint32_t n){
             slaveNodes[h][n] = G2L(slaveNodes[h][n]);
             }, Galois::loopname("SLAVE_NODES"), Galois::numrun(get_run_identifier()));
      }
      StatTimer_comm_setup.stop();

      for(auto x = 0U; x < masterNodes.size(); ++x){
        //masterNodes_bitvec[x].resize(masterNodes[x].size());
        std::string master_nodes_str = "MASTER_NODES_TO_" + std::to_string(x);
        Galois::Statistic StatMasterNodes(master_nodes_str);
        StatMasterNodes += masterNodes[x].size();
      }

      totalSlaveNodes = 0;
      for(auto x = 0U; x < slaveNodes.size(); ++x){
        std::string slave_nodes_str = "SLAVE_NODES_FROM_" + std::to_string(x);
        if(x == id)
          continue;
        Galois::Statistic StatSlaveNodes(slave_nodes_str);
        StatSlaveNodes += slaveNodes[x].size();
        totalSlaveNodes += slaveNodes[x].size();
      }

      std::cout << "["<< id << "]" << "Total local nodes : " << get_local_total_nodes() << " NumOwned : "<< numOwned <<"\n"; 

      send_info_to_host();
   }

#ifdef __GALOIS_SIMULATE_COMMUNICATION__
   void simulate_communication() {
     for (int i = 0; i < 10; ++i) {
     simulate_sync_pull("");
     simulate_sync_push("");

#ifdef __GALOIS_SIMULATE_BARE_MPI_COMMUNICATION__
     simulate_bare_mpi_sync_pull("");
     simulate_bare_mpi_sync_push("");
#endif
     }
   }
#endif

#if 0
   template<bool PartTy, typename std::enable_if<!std::integral_constant<bool, PartTy>::value>::type* = nullptr>
   void testPart(OfflineGraph& g){
       std::cout << "False type... edge partition\n";
   }

   template<bool PartTy, typename std::enable_if<std::integral_constant<bool, PartTy>::value>::type* = nullptr>
   void testPart(OfflineGraph& g){
       std::cout << "true type... vertex partition\n";
   }
#endif

#if 0
   template<bool isVoidType, typename std::enable_if<!isVoidType>::type* = nullptr>
   void loadEdges(OfflineGraph & g) {
      fprintf(stderr, "Loading edge-data while creating edges.\n");

      uint64_t cur = 0;
      Galois::Timer timer;
      std::cout <<"["<<id<<"]PRE :: NumSeeks ";
      g.num_seeks();
      g.reset_seek_counters();
      timer.start();
      auto ee = g.edge_begin(gid2host[id].first);
      for (auto n = gid2host[id].first; n < gid2host[id].second; ++n) {
         auto ii = ee;
         ee=g.edge_end(n);
         for (; ii < ee; ++ii) {
            auto gdst = g.getEdgeDst(ii);
            decltype(gdst) ldst = G2L(gdst);
            auto gdata = g.getEdgeData<EdgeTy>(ii);
            graph.constructEdge(cur++, ldst, gdata);
         }
         graph.fixEndEdge(G2L(n), cur);
      }

      timer.stop();
      std::cout <<"["<<id<<"]POST :: NumSeeks ";
      g.num_seeks();
      std::cout << "EdgeLoading time " << timer.get_usec()/1000000.0f << " seconds\n";
   }
   template<bool isVoidType, typename std::enable_if<isVoidType>::type* = nullptr>
   void loadEdges(OfflineGraph & g) {
      fprintf(stderr, "Loading void edge-data while creating edges.\n");
      uint64_t cur = 0;
      for (auto n = gid2host[id].first; n < gid2host[id].second; ++n) {
         for (auto ii = g.edge_begin(n), ee = g.edge_end(n); ii < ee; ++ii) {
            auto gdst = g.getEdgeDst(ii);
            decltype(gdst) ldst = G2L(gdst);
            graph.constructEdge(cur++, ldst);
         }
         graph.fixEndEdge(G2L(n), cur);
      }

   }

#endif

   NodeTy& getData(GraphNode N, Galois::MethodFlag mflag = Galois::MethodFlag::WRITE) {
      auto& r = getDataImpl<BSPNode>(N, mflag);
//    auto i =Galois::Runtime::NetworkInterface::ID;
      //std::cerr << i << " " << N << " " <<&r << " " << r.dist_current << "\n";
      return r;
   }

   const NodeTy& getData(GraphNode N, Galois::MethodFlag mflag = Galois::MethodFlag::WRITE) const {
      auto& r = getDataImpl<BSPNode>(N, mflag);
//    auto i =Galois::Runtime::NetworkInterface::ID;
      //std::cerr << i << " " << N << " " <<&r << " " << r.dist_current << "\n";
      return r;
   }
   typename GraphTy::edge_data_reference getEdgeData(edge_iterator ni, Galois::MethodFlag mflag = Galois::MethodFlag::WRITE) {
      return getEdgeDataImpl<BSPEdge>(ni, mflag);
   }

   GraphNode getEdgeDst(edge_iterator ni) {
      return graph.getEdgeDst(ni);
   }

   edge_iterator edge_begin(GraphNode N) {
      return graph.edge_begin(N);
   }

   edge_iterator edge_end(GraphNode N) {
      return graph.edge_end(N);
   }

   size_t size() const {
      return graph.size();
   }
   size_t sizeEdges() const {
      return graph.sizeEdges();
   }

   const_iterator begin() const {
      return graph.begin();
   }
   iterator begin() {
      return graph.begin();
   }

   const_iterator end() const {
      if (transposed) return graph.end();
      return graph.begin() + numOwned;
   }
   iterator end() {
      if (transposed) return graph.end();
      return graph.begin() + numOwned;
   }

   const_iterator ghost_begin() const {
      return end();
   }
   iterator ghost_begin() {
      return end();
   }
   const_iterator ghost_end() const {
      return graph.end();
   }
   iterator ghost_end() {
      return graph.end();
   }

  void exchange_info_init(){
    auto& net = Galois::Runtime::getSystemNetworkInterface();
    //may be reusing tag, so need a barrier
    Galois::Runtime::getHostBarrier().wait();

    for (unsigned x = 0; x < net.Num; ++x) {
      if(x == id)
        continue;

      Galois::Runtime::SendBuffer b;
      gSerialize(b, (uint64_t)slaveNodes[x].size(), slaveNodes[x]);
      net.sendTagged(x, 1, b);
      std::cout << " number of slaves from : " << x << " : " << slaveNodes[x].size() << "\n";
   }

    //receive
    for (unsigned x = 0; x < net.Num; ++x) {
      if(x == id)
        continue;

      decltype(net.recieveTagged(1, nullptr)) p;
      do {
        net.handleReceives();
        p = net.recieveTagged(1, nullptr);
      } while(!p);

      uint64_t numItems;
      Galois::Runtime::gDeserialize(p->second, numItems);
      Galois::Runtime::gDeserialize(p->second, masterNodes[p->first]);
      std::cout << "from : " << p->first << " -> " << numItems << " --> " << masterNodes[p->first].size() << "\n";
    }

    //may be reusing tag, so need a barrier
    Galois::Runtime::getHostBarrier().wait();
   }

  void send_info_to_host(){
    auto& net = Galois::Runtime::getSystemNetworkInterface();
    //may be reusing tag, so need a barrier
    Galois::Runtime::getHostBarrier().wait();

    //send info to host 0, msg tagged with 1
    for(unsigned x = 0; x < net.Num; ++x){
      if(x == id)
        continue;
      Galois::Runtime::SendBuffer b;
      gSerialize(b, totalSlaveNodes, totalOnwedNodes);
      net.sendTagged(x,1,b);
    }

    //receive and print
      uint64_t global_total_slave_nodes = totalSlaveNodes;
      uint64_t global_total_owned_nodes = totalOnwedNodes;

      for(unsigned x = 0; x < net.Num; ++x){
        if(x == id)
          continue;
        decltype(net.recieveTagged(1, nullptr)) p;
        do{
          net.handleReceives();
          p = net.recieveTagged(1, nullptr);
        }while(!p);

        uint64_t total_slave_nodes_from_others;
        uint64_t total_owned_nodes_from_others;
        Galois::Runtime::gDeserialize(p->second, total_slave_nodes_from_others, total_owned_nodes_from_others);
        global_total_slave_nodes += total_slave_nodes_from_others;
        global_total_owned_nodes += total_owned_nodes_from_others;
      }

      float replication_factor = (float)(global_total_slave_nodes + totalNodes)/(float)totalNodes;
      Galois::Runtime::reportStat("(NULL)", "REPLICATION_FACTOR_" + get_run_identifier(), std::to_string(replication_factor), 0);


      float replication_factor_new = (float)(global_total_slave_nodes + global_total_owned_nodes - total_isolatedNodes)/(float)(global_total_owned_nodes - total_isolatedNodes);
      Galois::Runtime::reportStat("(NULL)", "REPLICATION_FACTOR_NEW_" + get_run_identifier(), std::to_string(replication_factor_new), 0);

      Galois::Runtime::reportStat("(NULL)", "TOTAL_NODES_" + get_run_identifier(), totalNodes, 0);
      Galois::Runtime::reportStat("(NULL)", "TOTAL_OWNED_" + get_run_identifier(), global_total_owned_nodes, 0);
      Galois::Runtime::reportStat("(NULL)", "TOTAL_GLOBAL_GHOSTNODES_" + get_run_identifier(), global_total_slave_nodes, 0);
      Galois::Runtime::reportStat("(NULL)", "TOTAL_ISOLATED_NODES_" + get_run_identifier(), total_isolatedNodes, 0);
    //may be reusing tag, so need a barrier
    Galois::Runtime::getHostBarrier().wait();

  }

#ifdef __GALOIS_SIMULATE_COMMUNICATION__
#ifdef __GALOIS_SIMULATE_BARE_MPI_COMMUNICATION__
#ifdef __GALOIS_SIMULATE_COMMUNICATION_WITH_GRAPH_DATA__
   template<typename FnTy>
#endif
   void simulate_bare_mpi_sync_pull(std::string loopName, bool mem_copy = false) {
      //std::cerr << "WARNING: requires MPI_THREAD_MULTIPLE to be set in MPI_Init_thread() and Net to not receive MPI messages with tag 32767\n";
      std::string statSendBytes_str("SIMULATE_MPI_SEND_BYTES_SYNC_PULL_" + loopName + "_" + std::to_string(num_run));
      Galois::Statistic SyncPull_send_bytes(statSendBytes_str);
      std::string timer_str("SIMULATE_MPI_SYNC_PULL_" + loopName + "_" + std::to_string(num_run));
      Galois::StatTimer StatTimer_syncPull(timer_str.c_str());
      std::string timer_barrier_str("SIMULATE_MPI_SYNC_PULL_BARRIER_" + loopName + "_" + std::to_string(num_run));
      Galois::StatTimer StatTimerBarrier_syncPull(timer_barrier_str.c_str());
      std::string extract_timer_str("SIMULATE_MPI_SYNC_PULL_EXTRACT_" + loopName +"_" + std::to_string(num_run));
      Galois::StatTimer StatTimer_extract(extract_timer_str.c_str());
      std::string set_timer_str("SIMULATE_MPI_SYNC_PULL_SET_" + loopName +"_" + std::to_string(num_run));
      Galois::StatTimer StatTimer_set(set_timer_str.c_str());

#ifndef __GALOIS_SIMULATE_COMMUNICATION_WITH_GRAPH_DATA__
      MPI_Barrier(MPI_COMM_WORLD);
#endif
      StatTimer_syncPull.start();
      auto& net = Galois::Runtime::getSystemNetworkInterface();

      std::vector<MPI_Request> requests(2 * net.Num);
      unsigned num_requests = 0;

#ifdef __GALOIS_SIMULATE_COMMUNICATION_WITH_GRAPH_DATA__
      static std::vector< std::vector<typename FnTy::ValTy> > sb;
#else
      static std::vector< std::vector<uint64_t> > sb;
#endif
      sb.resize(net.Num);
      std::vector<uint8_t> bs[net.Num];
      for (unsigned x = 0; x < net.Num; ++x) {
         uint32_t num = masterNodes[x].size();
         if((x == id) || (num == 0))
           continue;

         StatTimer_extract.start();

         sb[x].resize(num);

#ifdef __GALOIS_SIMULATE_COMMUNICATION_WITH_GRAPH_DATA__
         size_t size = num * sizeof(typename FnTy::ValTy);
         std::vector<typename FnTy::ValTy> &val_vec = sb[x];
#else
         size_t size = num * sizeof(uint64_t);
         std::vector<uint64_t> &val_vec = sb[x];
#endif

#ifdef __GALOIS_SIMULATE_COMMUNICATION_WITH_GRAPH_DATA__
         if (!FnTy::extract_batch(x, val_vec.data())) {
           Galois::do_all(boost::counting_iterator<uint32_t>(0), boost::counting_iterator<uint32_t>(num), [&](uint32_t n){
               uint32_t localID = masterNodes[x][n];
#ifdef __GALOIS_HET_OPENCL__
               auto val = FnTy::extract((localID), clGraph.getDataR((localID)));
#else
               auto val = FnTy::extract((localID), getData(localID));
#endif
               val_vec[n] = val;

               }, Galois::loopname("SYNC_PULL_EXTRACT"), Galois::numrun(get_run_identifier()));
         }
#else
         val_vec[0] = 1;
#endif
         
         if (mem_copy) {
           bs[x].resize(size);
           memcpy(bs[x].data(), sb[x].data(), size);
         }

         StatTimer_extract.stop();

         SyncPull_send_bytes += size;
         //std::cerr << "[" << id << "]" << " mpi send to " << x << " : " << size << "\n";
         if (mem_copy)
           MPI_Isend((uint8_t *)bs[x].data(), size, MPI_BYTE, x, 32767, MPI_COMM_WORLD, &requests[num_requests++]);
         else
           MPI_Isend((uint8_t *)sb[x].data(), size, MPI_BYTE, x, 32767, MPI_COMM_WORLD, &requests[num_requests++]);
      }

#ifdef __GALOIS_SIMULATE_COMMUNICATION_WITH_GRAPH_DATA__
      static std::vector< std::vector<typename FnTy::ValTy> > rb;
#else
      static std::vector< std::vector<uint64_t> > rb;
#endif
      rb.resize(net.Num);
      std::vector<uint8_t> b[net.Num];
      for (unsigned x = 0; x < net.Num; ++x) {
         uint32_t num = slaveNodes[x].size();
         if((x == id) || (num == 0))
           continue;
#ifdef __GALOIS_SIMULATE_COMMUNICATION_WITH_GRAPH_DATA__
         size_t size = num * sizeof(typename FnTy::ValTy);
#else
         size_t size = num * sizeof(uint64_t);
#endif
         rb[x].resize(num);
         if (mem_copy) b[x].resize(size);

         //std::cerr << "[" << id << "]" << " mpi receive from " << x << " : " << size << "\n";
         if (mem_copy)
           MPI_Irecv((uint8_t *)b[x].data(), size, MPI_BYTE, x, 32767, MPI_COMM_WORLD, &requests[num_requests++]);
         else
           MPI_Irecv((uint8_t *)rb[x].data(), size, MPI_BYTE, x, 32767, MPI_COMM_WORLD, &requests[num_requests++]);
      }

      StatTimerBarrier_syncPull.start();
      MPI_Waitall(num_requests, &requests[0], MPI_STATUSES_IGNORE);
      StatTimerBarrier_syncPull.stop();

      for (unsigned x = 0; x < net.Num; ++x) {
         uint32_t num = slaveNodes[x].size();
         if((x == id) || (num == 0))
           continue;

         StatTimer_set.start();

         //std::cerr << "[" << id << "]" << " mpi received from " << x << "\n";
         if (mem_copy) memcpy(rb[x].data(), b[x].data(), b[x].size());
#ifdef __GALOIS_SIMULATE_COMMUNICATION_WITH_GRAPH_DATA__
         std::vector<typename FnTy::ValTy> &val_vec = rb[x];
#else
         std::vector<uint64_t> &val_vec = rb[x];
#endif
#ifdef __GALOIS_SIMULATE_COMMUNICATION_WITH_GRAPH_DATA__
         if (!FnTy::setVal_batch(x, val_vec.data())) {
           Galois::do_all(boost::counting_iterator<uint32_t>(0), boost::counting_iterator<uint32_t>(num), [&](uint32_t n){
               uint32_t localID = slaveNodes[x][n];
#ifdef __GALOIS_HET_OPENCL__
               {
               CLNodeDataWrapper d = clGraph.getDataW(localID);
               FnTy::setVal(localID, d, val_vec[n]);
               }
#else
               FnTy::setVal(localID, getData(localID), val_vec[n]);
#endif
               }, Galois::loopname("SYNC_PULL_SET"), Galois::numrun(get_run_identifier()));
          }
#endif

         StatTimer_set.stop();
      }

      //std::cerr << "[" << id << "]" << "pull mpi done\n";
      StatTimer_syncPull.stop();
   }

#ifdef __GALOIS_SIMULATE_COMMUNICATION_WITH_GRAPH_DATA__
   template<typename FnTy>
#endif
   void simulate_bare_mpi_sync_push(std::string loopName, bool mem_copy = false) {
      //std::cerr << "WARNING: requires MPI_THREAD_MULTIPLE to be set in MPI_Init_thread() and Net to not receive MPI messages with tag 32767\n";
      std::string statSendBytes_str("SIMULATE_MPI_SEND_BYTES_SYNC_PUSH_" + loopName + "_" + std::to_string(num_run));
      Galois::Statistic SyncPush_send_bytes(statSendBytes_str);
      std::string timer_str("SIMULATE_MPI_SYNC_PUSH_" + loopName + "_" + std::to_string(num_run));
      Galois::StatTimer StatTimer_syncPush(timer_str.c_str());
      std::string timer_barrier_str("SIMULATE_MPI_SYNC_PUSH_BARRIER_" + loopName + "_" + std::to_string(num_run));
      Galois::StatTimer StatTimerBarrier_syncPush(timer_barrier_str.c_str());
      std::string extract_timer_str("SIMULATE_MPI_SYNC_PUSH_EXTRACT_" + loopName +"_" + std::to_string(num_run));
      Galois::StatTimer StatTimer_extract(extract_timer_str.c_str());
      std::string set_timer_str("SIMULATE_MPI_SYNC_PUSH_SET_" + loopName +"_" + std::to_string(num_run));
      Galois::StatTimer StatTimer_set(set_timer_str.c_str());

#ifndef __GALOIS_SIMULATE_COMMUNICATION_WITH_GRAPH_DATA__
      MPI_Barrier(MPI_COMM_WORLD);
#endif
      StatTimer_syncPush.start();
      auto& net = Galois::Runtime::getSystemNetworkInterface();

      std::vector<MPI_Request> requests(2 * net.Num);
      unsigned num_requests = 0;

#ifdef __GALOIS_SIMULATE_COMMUNICATION_WITH_GRAPH_DATA__
      static std::vector< std::vector<typename FnTy::ValTy> > sb;
#else
      static std::vector< std::vector<uint64_t> > sb;
#endif
      sb.resize(net.Num);
      std::vector<uint8_t> bs[net.Num];
      for (unsigned x = 0; x < net.Num; ++x) {
         uint32_t num = slaveNodes[x].size();
         if((x == id) || (num == 0))
           continue;

         StatTimer_extract.start();

         sb[x].resize(num);

#ifdef __GALOIS_SIMULATE_COMMUNICATION_WITH_GRAPH_DATA__
         size_t size = num * sizeof(typename FnTy::ValTy);
         std::vector<typename FnTy::ValTy> &val_vec = sb[x];
#else
         size_t size = num * sizeof(uint64_t);
         std::vector<uint64_t> &val_vec = sb[x];
#endif

#ifdef __GALOIS_SIMULATE_COMMUNICATION_WITH_GRAPH_DATA__
         if (!FnTy::extract_reset_batch(x, val_vec.data())) {
           Galois::do_all(boost::counting_iterator<uint32_t>(0), boost::counting_iterator<uint32_t>(num), [&](uint32_t n){
                uint32_t lid = slaveNodes[x][n];
#ifdef __GALOIS_HET_OPENCL__
                CLNodeDataWrapper d = clGraph.getDataW(lid);
                auto val = FnTy::extract(lid, getData(lid, d));
                FnTy::reset(lid, d);
#else
                auto val = FnTy::extract(lid, getData(lid));
                FnTy::reset(lid, getData(lid));
#endif
                val_vec[n] = val;
               }, Galois::loopname("SYNC_PUSH_EXTRACT"), Galois::numrun(get_run_identifier()));
         }
#else
         val_vec[0] = 1;
#endif
         
         if (mem_copy) {
           bs[x].resize(size);
           memcpy(bs[x].data(), sb[x].data(), size);
         }

         StatTimer_extract.stop();

         SyncPush_send_bytes += size;
         //std::cerr << "[" << id << "]" << " mpi send to " << x << " : " << size << "\n";
         if (mem_copy)
           MPI_Isend((uint8_t *)bs[x].data(), size, MPI_BYTE, x, 32767, MPI_COMM_WORLD, &requests[num_requests++]);
         else
           MPI_Isend((uint8_t *)sb[x].data(), size, MPI_BYTE, x, 32767, MPI_COMM_WORLD, &requests[num_requests++]);
      }

#ifdef __GALOIS_SIMULATE_COMMUNICATION_WITH_GRAPH_DATA__
      static std::vector< std::vector<typename FnTy::ValTy> > rb;
#else
      static std::vector< std::vector<uint64_t> > rb;
#endif
      rb.resize(net.Num);
      std::vector<uint8_t> b[net.Num];
      for (unsigned x = 0; x < net.Num; ++x) {
         uint32_t num = masterNodes[x].size();
         if((x == id) || (num == 0))
           continue;
#ifdef __GALOIS_SIMULATE_COMMUNICATION_WITH_GRAPH_DATA__
         size_t size = num * sizeof(typename FnTy::ValTy);
#else
         size_t size = num * sizeof(uint64_t);
#endif
         rb[x].resize(num);
         if (mem_copy) b[x].resize(size);

         //std::cerr << "[" << id << "]" << " mpi receive from " << x << " : " << size << "\n";
         if (mem_copy)
           MPI_Irecv((uint8_t *)b[x].data(), size, MPI_BYTE, x, 32767, MPI_COMM_WORLD, &requests[num_requests++]);
         else
           MPI_Irecv((uint8_t *)rb[x].data(), size, MPI_BYTE, x, 32767, MPI_COMM_WORLD, &requests[num_requests++]);
      }

      StatTimerBarrier_syncPush.start();
      MPI_Waitall(num_requests, &requests[0], MPI_STATUSES_IGNORE);
      StatTimerBarrier_syncPush.stop();

      for (unsigned x = 0; x < net.Num; ++x) {
         uint32_t num = masterNodes[x].size();
         if((x == id) || (num == 0))
           continue;

         StatTimer_set.start();

         //std::cerr << "[" << id << "]" << " mpi received from " << x << "\n";
         if (mem_copy) memcpy(rb[x].data(), b[x].data(), b[x].size());
#ifdef __GALOIS_SIMULATE_COMMUNICATION_WITH_GRAPH_DATA__
         std::vector<typename FnTy::ValTy> &val_vec = rb[x];
#else
         std::vector<uint64_t> &val_vec = rb[x];
#endif
#ifdef __GALOIS_SIMULATE_COMMUNICATION_WITH_GRAPH_DATA__
         if (!FnTy::reduce_batch(x, val_vec.data())) {
           Galois::do_all(boost::counting_iterator<uint32_t>(0), boost::counting_iterator<uint32_t>(num),
               [&](uint32_t n){
               uint32_t lid = masterNodes[x][n];
#ifdef __GALOIS_HET_OPENCL__
           CLNodeDataWrapper d = clGraph.getDataW(lid);
           FnTy::reduce(lid, d, val_vec[n]);
#else
           FnTy::reduce(lid, getData(lid), val_vec[n]);
#endif
               }, Galois::loopname("SYNC_PUSH_SET"), Galois::numrun(get_run_identifier()));
         }
#endif

         StatTimer_set.stop();
      }
      
      //std::cerr << "[" << id << "]" << "push mpi done\n";
      StatTimer_syncPush.stop();
   }

#ifdef __GALOIS_SIMULATE_COMMUNICATION_WITH_GRAPH_DATA__
   template<typename FnTy>
#endif
   void simulate_bare_mpi_sync_pull_serialized() {
      //std::cerr << "WARNING: requires MPI_THREAD_MULTIPLE to be set in MPI_Init_thread() and Net to not receive MPI messages with tag 32767\n";
      Galois::StatTimer StatTimer_syncPull("SIMULATE_MPI_SYNC_PULL");
      Galois::Statistic SyncPull_send_bytes("SIMULATE_MPI_SYNC_PULL_SEND_BYTES");

#ifndef __GALOIS_SIMULATE_COMMUNICATION_WITH_GRAPH_DATA__
      MPI_Barrier(MPI_COMM_WORLD);
#endif
      StatTimer_syncPull.start();
      auto& net = Galois::Runtime::getSystemNetworkInterface();

      std::vector<MPI_Request> requests(2 * net.Num);
      unsigned num_requests = 0;

      Galois::Runtime::SendBuffer sb[net.Num];
      for (unsigned x = 0; x < net.Num; ++x) {
         uint32_t num = masterNodes[x].size();
         if((x == id) || (num == 0))
           continue;

#ifdef __GALOIS_SIMULATE_COMMUNICATION_WITH_GRAPH_DATA__
         size_t size = num * sizeof(typename FnTy::ValTy);
         std::vector<typename FnTy::ValTy> val_vec(num);
#else
         size_t size = num * sizeof(uint64_t);
         std::vector<uint64_t> val_vec(num);
#endif
         size+=8;

#ifdef __GALOIS_SIMULATE_COMMUNICATION_WITH_GRAPH_DATA__
         if (!FnTy::extract_batch(x, val_vec.data())) {
           Galois::do_all(boost::counting_iterator<uint32_t>(0), boost::counting_iterator<uint32_t>(num), [&](uint32_t n){
               uint32_t localID = masterNodes[x][n];
#ifdef __GALOIS_HET_OPENCL__
               auto val = FnTy::extract((localID), clGraph.getDataR((localID)));
#else
               auto val = FnTy::extract((localID), getData(localID));
#endif
               val_vec[n] = val;

               }, Galois::loopname("SYNC_PULL_EXTRACT"), Galois::numrun(get_run_identifier()));
         }
#else
         val_vec[0] = 1;
#endif

         Galois::Runtime::gSerialize(sb[x], val_vec);
         assert(size == sb[x].size());
         
         SyncPull_send_bytes += size;
         //std::cerr << "[" << id << "]" << " mpi send to " << x << " : " << size << "\n";
         MPI_Isend(sb[x].linearData(), size, MPI_BYTE, x, 32767, MPI_COMM_WORLD, &requests[num_requests++]);
      }

      Galois::Runtime::RecvBuffer rb[net.Num];
      for (unsigned x = 0; x < net.Num; ++x) {
         uint32_t num = slaveNodes[x].size();
         if((x == id) || (num == 0))
           continue;
#ifdef __GALOIS_SIMULATE_COMMUNICATION_WITH_GRAPH_DATA__
         size_t size = num * sizeof(typename FnTy::ValTy);
#else
         size_t size = num * sizeof(uint64_t);
#endif
         size+=8;
         rb[x].reset(size);

         //std::cerr << "[" << id << "]" << " mpi receive from " << x << " : " << size << "\n";
         MPI_Irecv((uint8_t *)rb[x].linearData(), size, MPI_BYTE, x, 32767, MPI_COMM_WORLD, &requests[num_requests++]);
      }

      MPI_Waitall(num_requests, &requests[0], MPI_STATUSES_IGNORE);

      for (unsigned x = 0; x < net.Num; ++x) {
         uint32_t num = slaveNodes[x].size();
         if((x == id) || (num == 0))
           continue;
         //std::cerr << "[" << id << "]" << " mpi received from " << x << "\n";
#ifdef __GALOIS_SIMULATE_COMMUNICATION_WITH_GRAPH_DATA__
         std::vector<typename FnTy::ValTy> val_vec(num);
#else
         std::vector<uint64_t> val_vec(num);
#endif
         Galois::Runtime::gDeserialize(rb[x], val_vec);
#ifdef __GALOIS_SIMULATE_COMMUNICATION_WITH_GRAPH_DATA__
         if (!FnTy::setVal_batch(x, val_vec.data())) {
           Galois::do_all(boost::counting_iterator<uint32_t>(0), boost::counting_iterator<uint32_t>(num), [&](uint32_t n){
               uint32_t localID = slaveNodes[x][n];
#ifdef __GALOIS_HET_OPENCL__
               {
               CLNodeDataWrapper d = clGraph.getDataW(localID);
               FnTy::setVal(localID, d, val_vec[n]);
               }
#else
               FnTy::setVal(localID, getData(localID), val_vec[n]);
#endif
               }, Galois::loopname("SYNC_PULL_SET"), Galois::numrun(get_run_identifier()));
          }
#endif
      }

      //std::cerr << "[" << id << "]" << "pull mpi done\n";
      StatTimer_syncPull.stop();
   }

#ifdef __GALOIS_SIMULATE_COMMUNICATION_WITH_GRAPH_DATA__
   template<typename FnTy>
#endif
   void simulate_bare_mpi_sync_push_serialized() {
      //std::cerr << "WARNING: requires MPI_THREAD_MULTIPLE to be set in MPI_Init_thread() and Net to not receive MPI messages with tag 32767\n";
      Galois::StatTimer StatTimer_syncPush("SIMULATE_MPI_SYNC_PUSH");
      Galois::Statistic SyncPush_send_bytes("SIMULATE_MPI_SYNC_PUSH_SEND_BYTES");

#ifndef __GALOIS_SIMULATE_COMMUNICATION_WITH_GRAPH_DATA__
      MPI_Barrier(MPI_COMM_WORLD);
#endif
      StatTimer_syncPush.start();
      auto& net = Galois::Runtime::getSystemNetworkInterface();

      std::vector<MPI_Request> requests(2 * net.Num);
      unsigned num_requests = 0;

      Galois::Runtime::SendBuffer sb[net.Num];
      for (unsigned x = 0; x < net.Num; ++x) {
         uint32_t num = slaveNodes[x].size();
         if((x == id) || (num == 0))
           continue;

#ifdef __GALOIS_SIMULATE_COMMUNICATION_WITH_GRAPH_DATA__
         size_t size = num * sizeof(typename FnTy::ValTy);
         std::vector<typename FnTy::ValTy> val_vec(num);
#else
         size_t size = num * sizeof(uint64_t);
         std::vector<uint64_t> val_vec(num);
#endif
         size+=8;

#ifdef __GALOIS_SIMULATE_COMMUNICATION_WITH_GRAPH_DATA__
         if (!FnTy::extract_reset_batch(x, val_vec.data())) {
           Galois::do_all(boost::counting_iterator<uint32_t>(0), boost::counting_iterator<uint32_t>(num), [&](uint32_t n){
                uint32_t lid = slaveNodes[x][n];
#ifdef __GALOIS_HET_OPENCL__
                CLNodeDataWrapper d = clGraph.getDataW(lid);
                auto val = FnTy::extract(lid, getData(lid, d));
                FnTy::reset(lid, d);
#else
                auto val = FnTy::extract(lid, getData(lid));
                FnTy::reset(lid, getData(lid));
#endif
                val_vec[n] = val;
               }, Galois::loopname("SYNC_PUSH_EXTRACT"), Galois::numrun(get_run_identifier()));
         }
#else
         val_vec[0] = 1;
#endif

         Galois::Runtime::gSerialize(sb[x], val_vec);
         assert(size == sb[x].size());

         SyncPush_send_bytes += size;
         //std::cerr << "[" << id << "]" << " mpi send to " << x << " : " << size << "\n";
         MPI_Isend(sb[x].linearData(), size, MPI_BYTE, x, 32767, MPI_COMM_WORLD, &requests[num_requests++]);
      }

      Galois::Runtime::RecvBuffer rb[net.Num];
      for (unsigned x = 0; x < net.Num; ++x) {
         uint32_t num = masterNodes[x].size();
         if((x == id) || (num == 0))
           continue;
#ifdef __GALOIS_SIMULATE_COMMUNICATION_WITH_GRAPH_DATA__
         size_t size = num * sizeof(typename FnTy::ValTy);
#else
         size_t size = num * sizeof(uint64_t);
#endif
         size+=8;
         rb[x].reset(size);

         //std::cerr << "[" << id << "]" << " mpi receive from " << x << " : " << size << "\n";
         MPI_Irecv((uint8_t *)rb[x].linearData(), size, MPI_BYTE, x, 32767, MPI_COMM_WORLD, &requests[num_requests++]);
      }

      MPI_Waitall(num_requests, &requests[0], MPI_STATUSES_IGNORE);

      for (unsigned x = 0; x < net.Num; ++x) {
         uint32_t num = masterNodes[x].size();
         if((x == id) || (num == 0))
           continue;
         //std::cerr << "[" << id << "]" << " mpi received from " << x << "\n";
#ifdef __GALOIS_SIMULATE_COMMUNICATION_WITH_GRAPH_DATA__
         std::vector<typename FnTy::ValTy> val_vec(num);
#else
         std::vector<uint64_t> val_vec(num);
#endif
         Galois::Runtime::gDeserialize(rb[x], val_vec);
#ifdef __GALOIS_SIMULATE_COMMUNICATION_WITH_GRAPH_DATA__
         if (!FnTy::reduce_batch(x, val_vec.data())) {
           Galois::do_all(boost::counting_iterator<uint32_t>(0), boost::counting_iterator<uint32_t>(num),
               [&](uint32_t n){
               uint32_t lid = masterNodes[x][n];
#ifdef __GALOIS_HET_OPENCL__
           CLNodeDataWrapper d = clGraph.getDataW(lid);
           FnTy::reduce(lid, d, val_vec[n]);
#else
           FnTy::reduce(lid, getData(lid), val_vec[n]);
#endif
               }, Galois::loopname("SYNC_PUSH_SET"), Galois::numrun(get_run_identifier()));
         }
#endif
      }
      
      //std::cerr << "[" << id << "]" << "push mpi done\n";
      StatTimer_syncPush.stop();
   }
#endif
#endif

#ifdef __GALOIS_SIMULATE_COMMUNICATION__
#ifdef __GALOIS_SIMULATE_COMMUNICATION_WITH_GRAPH_DATA__
   template<typename FnTy>
#endif
   void syncRecvApplyPull(Galois::Runtime::RecvBuffer& buf) {
     unsigned from_id;
     uint32_t num;
     std::string loopName;
     Galois::Runtime::gDeserialize(buf, from_id, num);
#ifdef __GALOIS_SIMULATE_COMMUNICATION_WITH_GRAPH_DATA__
     std::vector<typename FnTy::ValTy> val_vec(num);
#else
     std::vector<uint64_t> val_vec(num);
#endif
     Galois::Runtime::gDeserialize(buf, val_vec);
#ifdef __GALOIS_SIMULATE_COMMUNICATION_WITH_GRAPH_DATA__
     if (!FnTy::setVal_batch(from_id, val_vec.data())) {
       Galois::do_all(boost::counting_iterator<uint32_t>(0), boost::counting_iterator<uint32_t>(num), [&](uint32_t n){
           uint32_t localID = slaveNodes[from_id][n];
#ifdef __GALOIS_HET_OPENCL__
           {
           CLNodeDataWrapper d = clGraph.getDataW(localID);
           FnTy::setVal(localID, d, val_vec[n]);
           }
#else
           FnTy::setVal(localID, getData(localID), val_vec[n]);
#endif
           }, Galois::loopname("SYNC_PULL_SET"), Galois::numrun(get_run_identifier()));
      }
#endif
   }

#ifdef __GALOIS_SIMULATE_COMMUNICATION_WITH_GRAPH_DATA__
   template<typename FnTy>
#endif
   void syncRecvApplyPush(Galois::Runtime::RecvBuffer& buf) {
     unsigned from_id;
     uint32_t num;
     std::string loopName;
     Galois::Runtime::gDeserialize(buf, from_id, num);
#ifdef __GALOIS_SIMULATE_COMMUNICATION_WITH_GRAPH_DATA__
     std::vector<typename FnTy::ValTy> val_vec(num);
#else
     std::vector<uint64_t> val_vec(num);
#endif
     Galois::Runtime::gDeserialize(buf, val_vec);
#ifdef __GALOIS_SIMULATE_COMMUNICATION_WITH_GRAPH_DATA__
     if (!FnTy::reduce_batch(from_id, val_vec.data())) {
       Galois::do_all(boost::counting_iterator<uint32_t>(0), boost::counting_iterator<uint32_t>(num),
           [&](uint32_t n){
           uint32_t lid = masterNodes[from_id][n];
#ifdef __GALOIS_HET_OPENCL__
       CLNodeDataWrapper d = clGraph.getDataW(lid);
       FnTy::reduce(lid, d, val_vec[n]);
#else
       FnTy::reduce(lid, getData(lid), val_vec[n]);
#endif
           }, Galois::loopname("SYNC_PUSH_SET"), Galois::numrun(get_run_identifier()));
     }
#endif
   }

#ifdef __GALOIS_SIMULATE_COMMUNICATION_WITH_GRAPH_DATA__
   template<typename FnTy>
#endif
   void simulate_sync_pull(std::string loopName) {
#ifdef __GALOIS_SIMULATE_COMMUNICATION_WITH_GRAPH_DATA__
      void (hGraph::*fn)(Galois::Runtime::RecvBuffer&) = &hGraph::syncRecvApplyPull<FnTy>;
#else
      void (hGraph::*fn)(Galois::Runtime::RecvBuffer&) = &hGraph::syncRecvApplyPull;
#endif
      Galois::StatTimer StatTimer_syncPull("SIMULATE_NET_SYNC_PULL");
      Galois::Statistic SyncPull_send_bytes("SIMULATE_NET_SYNC_PULL_SEND_BYTES");

#ifndef __GALOIS_SIMULATE_COMMUNICATION_WITH_GRAPH_DATA__
      Galois::Runtime::getHostBarrier().wait();
#endif
      StatTimer_syncPull.start();
      auto& net = Galois::Runtime::getSystemNetworkInterface();

      for (unsigned x = 0; x < net.Num; ++x) {
         uint32_t num = masterNodes[x].size();
         if((x == id) || (num == 0))
           continue;

         Galois::Runtime::SendBuffer b;
         gSerialize(b, idForSelf(), fn, net.ID, num);

#ifdef __GALOIS_SIMULATE_COMMUNICATION_WITH_GRAPH_DATA__
         std::vector<typename FnTy::ValTy> val_vec(num);
#else
         std::vector<uint64_t> val_vec(num);
#endif

#ifdef __GALOIS_SIMULATE_COMMUNICATION_WITH_GRAPH_DATA__
         if (!FnTy::extract_batch(x, val_vec.data())) {
           Galois::do_all(boost::counting_iterator<uint32_t>(0), boost::counting_iterator<uint32_t>(num), [&](uint32_t n){
               uint32_t localID = masterNodes[x][n];
#ifdef __GALOIS_HET_OPENCL__
               auto val = FnTy::extract((localID), clGraph.getDataR((localID)));
#else
               auto val = FnTy::extract((localID), getData(localID));
#endif
               val_vec[n] = val;

               }, Galois::loopname("SYNC_PULL_EXTRACT"), Galois::numrun(get_run_identifier()));
         }
#else
         val_vec[0] = 1;
#endif

         gSerialize(b, val_vec);

         SyncPull_send_bytes += b.size();
         net.sendMsg(x, syncRecv, b);
      }
      //Will force all messages to be processed before continuing
      net.flush();

      Galois::Runtime::getHostBarrier().wait();
      StatTimer_syncPull.stop();
   }

#ifdef __GALOIS_SIMULATE_COMMUNICATION_WITH_GRAPH_DATA__
   template<typename FnTy>
#endif
   void simulate_sync_push(std::string loopName) {
#ifdef __GALOIS_SIMULATE_COMMUNICATION_WITH_GRAPH_DATA__
      void (hGraph::*fn)(Galois::Runtime::RecvBuffer&) = &hGraph::syncRecvApplyPush<FnTy>;
#else
      void (hGraph::*fn)(Galois::Runtime::RecvBuffer&) = &hGraph::syncRecvApplyPush;
#endif
      Galois::StatTimer StatTimer_syncPush("SIMULATE_NET_SYNC_PUSH");
      Galois::Statistic SyncPush_send_bytes("SIMULATE_NET_SYNC_PUSH_SEND_BYTES");

#ifndef __GALOIS_SIMULATE_COMMUNICATION_WITH_GRAPH_DATA__
      Galois::Runtime::getHostBarrier().wait();
#endif
      StatTimer_syncPush.start();
      auto& net = Galois::Runtime::getSystemNetworkInterface();

      for (unsigned x = 0; x < net.Num; ++x) {
         uint32_t num = slaveNodes[x].size();
         if((x == id) || (num == 0))
           continue;

         Galois::Runtime::SendBuffer b;
         gSerialize(b, idForSelf(), fn, net.ID, num);

#ifdef __GALOIS_SIMULATE_COMMUNICATION_WITH_GRAPH_DATA__
         std::vector<typename FnTy::ValTy> val_vec(num);
#else
         std::vector<uint64_t> val_vec(num);
#endif

#ifdef __GALOIS_SIMULATE_COMMUNICATION_WITH_GRAPH_DATA__
         if (!FnTy::extract_reset_batch(x, val_vec.data())) {
           Galois::do_all(boost::counting_iterator<uint32_t>(0), boost::counting_iterator<uint32_t>(num), [&](uint32_t n){
                uint32_t lid = slaveNodes[x][n];
#ifdef __GALOIS_HET_OPENCL__
                CLNodeDataWrapper d = clGraph.getDataW(lid);
                auto val = FnTy::extract(lid, getData(lid, d));
                FnTy::reset(lid, d);
#else
                auto val = FnTy::extract(lid, getData(lid));
                FnTy::reset(lid, getData(lid));
#endif
                val_vec[n] = val;
               }, Galois::loopname("SYNC_PUSH_EXTRACT"), Galois::numrun(get_run_identifier()));
         }
#else
         val_vec[0] = 1;
#endif

         gSerialize(b, val_vec);

         SyncPush_send_bytes += b.size();
         net.sendMsg(x, syncRecv, b);
      }
      //Will force all messages to be processed before continuing
      net.flush();

      Galois::Runtime::getHostBarrier().wait();

      StatTimer_syncPush.stop();
   }
#endif

   template<SyncType syncType>
   void get_offsets_from_bitset(const std::string &loopName, const Galois::DynamicBitSet &bitset_comm, std::vector<unsigned int> &offsets, size_t &bit_set_count) {
     std::string syncTypeStr = (syncType == syncPush) ? "SYNC_PUSH" : "SYNC_PULL";
     std::string offsets_timer_str(syncTypeStr + "_OFFSETS_" + loopName + "_" + get_run_identifier());
     Galois::StatTimer StatTimer_offsets(offsets_timer_str.c_str());
     StatTimer_offsets.start();
     auto activeThreads = Galois::getActiveThreads();
     std::vector<unsigned int> t_prefix_bit_counts(activeThreads);
     Galois::on_each([&](unsigned tid, unsigned nthreads) {
         unsigned int block_size = ceil((float)bitset_comm.size()/nthreads);
         unsigned int start = tid*block_size;
         unsigned int end = (tid+1)*block_size;
         if (end > bitset_comm.size()) end = bitset_comm.size();
         unsigned int count = 0;
         for (unsigned int i = start; i < end; ++i) {
           if (bitset_comm.test(i)) ++count;
         }
         t_prefix_bit_counts[tid] = count;
     });
     for (unsigned int i = 1; i < activeThreads; ++i) {
       t_prefix_bit_counts[i] += t_prefix_bit_counts[i-1];
     }
     bit_set_count = t_prefix_bit_counts[activeThreads - 1];
     if (bit_set_count > 0) {
       offsets.resize(bit_set_count);
       Galois::on_each([&](unsigned tid, unsigned nthreads) {
           unsigned int block_size = ceil((float)bitset_comm.size()/nthreads);
           unsigned int start = tid*block_size;
           unsigned int end = (tid+1)*block_size;
           if (end > bitset_comm.size()) end = bitset_comm.size();
           unsigned int count = 0;
           unsigned int t_prefix_bit_count;
           if (tid == 0) t_prefix_bit_count = 0;
           else t_prefix_bit_count = t_prefix_bit_counts[tid-1];
           for (unsigned int i = start; i < end; ++i) {
             if (bitset_comm.test(i)) {
               offsets[t_prefix_bit_count + count] = i;
               ++count;
             }
           }
       });
     }
     StatTimer_offsets.stop();
   }

   template<typename FnTy, SyncType syncType>
   void get_bitset_and_offsets(const std::string &loopName, const std::vector<size_t> &indices, const Galois::DynamicBitSet &bitset_compute, Galois::DynamicBitSet &bitset_comm, std::vector<unsigned int> &offsets, size_t &bit_set_count, DataCommMode &data_mode) {
     if (enforce_data_mode != onlyData) {
       bitset_comm.clear();
       std::string syncTypeStr = (syncType == syncPush) ? "SYNC_PUSH" : "SYNC_PULL";
       std::string doall_str(syncTypeStr + "_BITSET_" + loopName + "_" + get_run_identifier());
       Galois::do_all(boost::counting_iterator<unsigned int>(0), boost::counting_iterator<unsigned int>(indices.size()), [&](unsigned int n) {
         size_t lid = indices[n];
         if(bitset_compute.test(lid)){
           bitset_comm.set(n);
         }
       }, Galois::loopname(doall_str.c_str()), Galois::numrun(get_run_identifier()));
       get_offsets_from_bitset<syncType>(loopName, bitset_comm, offsets, bit_set_count);
     }
     if (enforce_data_mode != noData) {
       data_mode = enforce_data_mode;
     } else { // auto
       if (bit_set_count == 0) {
         data_mode = noData;
       } else if ((bit_set_count * sizeof(unsigned int)) < bitset_comm.alloc_size()) {
         data_mode = offsetsData;
       } else if ((bit_set_count * sizeof(typename FnTy::ValTy) + bitset_comm.alloc_size()) < (indices.size() * sizeof(typename FnTy::ValTy))) {
         data_mode = bitsetData;
       } else {
         data_mode = onlyData;
       }
     }
   }

   template<typename FnTy, SyncType syncType, typename std::enable_if<syncType == syncPush>::type* = nullptr>
   typename FnTy::ValTy extract_wrapper(size_t lid) {
#ifdef __GALOIS_HET_OPENCL__
     CLNodeDataWrapper d = clGraph.getDataW(lid);
     auto val = FnTy::extract(lid, getData(lid, d));
     FnTy::reset(lid, d);
#else
     auto val = FnTy::extract(lid, getData(lid));
     FnTy::reset(lid, getData(lid));
#endif
     return val;
   }

   template<typename FnTy, SyncType syncType, typename std::enable_if<syncType == syncPull>::type* = nullptr>
   typename FnTy::ValTy  extract_wrapper(size_t lid) {
#ifdef __GALOIS_HET_OPENCL__
     CLNodeDataWrapper d = clGraph.getDataW(lid);
     return FnTy::extract(lid, getData(lid, d));
#else
     return FnTy::extract(lid, getData(lid));
#endif
   }

  template<typename FnTy, SyncType syncType, bool identity_offsets = false, bool parallelize = true>
  void extract_subset(const std::string &loopName, const std::vector<size_t> &indices, size_t size, const std::vector<unsigned int> &offsets, std::vector<typename FnTy::ValTy> &val_vec, size_t start = 0) {
     std::string syncTypeStr = (syncType == syncPush) ? "SYNC_PUSH" : "SYNC_PULL";
     std::string doall_str(syncTypeStr + "_EXTRACTVAL_" + loopName + "_" + get_run_identifier());
     if (parallelize) {
       Galois::do_all(boost::counting_iterator<unsigned int>(start), boost::counting_iterator<unsigned int>(start + size), [&](unsigned int n){
          unsigned int offset;
          if (identity_offsets) offset = n;
          else offset = offsets[n];
          size_t lid = indices[offset];
          val_vec[n-start] = extract_wrapper<FnTy, syncType>(lid);
       }, Galois::loopname(doall_str.c_str()), Galois::numrun(get_run_identifier()));
     } else {
       for (unsigned n = start; n < start + size; ++n) {
          unsigned int offset;
          if (identity_offsets) offset = n;
          else offset = offsets[n];
          size_t lid = indices[offset];
          val_vec[n-start] = extract_wrapper<FnTy, syncType>(lid);
       }
     }
   }
<<<<<<< HEAD
    
  template<typename FnTy, typename SeqTy, SyncType syncType, bool identity_offsets = false>
   void extract_subset(const std::string &loopName, const std::vector<size_t> &indices, size_t size, const std::vector<unsigned int> &offsets, Galois::Runtime::SendBuffer& b, SeqTy lseq) {
=======

  template<typename FnTy, SyncType syncType, typename SeqTy, bool identity_offsets = false, bool parallelize = true>
  void extract_subset(const std::string &loopName, const std::vector<size_t> &indices, size_t size, const std::vector<unsigned int> &offsets, Galois::Runtime::SendBuffer& b, SeqTy lseq, size_t start = 0) {
>>>>>>> efa7d6ad
     std::string syncTypeStr = (syncType == syncPush) ? "SYNC_PUSH" : "SYNC_PULL";
     std::string doall_str(syncTypeStr + "_EXTRACTVAL_" + loopName + "_" + get_run_identifier());
     if (parallelize) {
       Galois::do_all(boost::counting_iterator<unsigned int>(start), boost::counting_iterator<unsigned int>(start + size), [&](unsigned int n){
          unsigned int offset;
          if (identity_offsets) offset = n;
          else offset = offsets[n];
          size_t lid = indices[offset];
          gSerializeLazy(b, lseq, n-start, extract_wrapper<FnTy, syncType>(lid));
       }, Galois::loopname(doall_str.c_str()), Galois::numrun(get_run_identifier()));
     } else {
       for (unsigned int n = start; n < start + size; ++n) {
          unsigned int offset;
          if (identity_offsets) offset = n;
          else offset = offsets[n];
          size_t lid = indices[offset];
          gSerializeLazy(b, lseq, n-start, extract_wrapper<FnTy, syncType>(lid));
       }
     }
   }

   template<typename FnTy, SyncType syncType, typename std::enable_if<syncType == syncPush>::type* = nullptr>
   bool extract_batch_wrapper(unsigned x, std::vector<typename FnTy::ValTy> &v) {
     return FnTy::extract_reset_batch(x, v.data());
   }

   template<typename FnTy, SyncType syncType, typename std::enable_if<syncType == syncPull>::type* = nullptr>
   bool extract_batch_wrapper(unsigned x, std::vector<typename FnTy::ValTy> &v) {
     return FnTy::extract_batch(x, v.data());
   }

   template<typename FnTy, SyncType syncType, typename std::enable_if<syncType == syncPush>::type* = nullptr>
   bool extract_batch_wrapper(unsigned x, Galois::DynamicBitSet &b, std::vector<unsigned int> &o, std::vector<typename FnTy::ValTy> &v, size_t &s, DataCommMode& data_mode) {
     return FnTy::extract_reset_batch(x, (unsigned long long int *)b.get_vec().data(), o.data(), v.data(), &s, &data_mode);
   }

   template<typename FnTy, SyncType syncType, typename std::enable_if<syncType == syncPull>::type* = nullptr>
   bool extract_batch_wrapper(unsigned x, Galois::DynamicBitSet &b, std::vector<unsigned int> &o, std::vector<typename FnTy::ValTy> &v, size_t &s, DataCommMode& data_mode) {
     return FnTy::extract_batch(x, (unsigned long long int *)b.get_vec().data(), o.data(), v.data(), &s, &data_mode);
   }

   template<typename FnTy, SyncType syncType, typename std::enable_if<syncType == syncPush>::type* = nullptr>
   void set_wrapper(size_t lid, typename FnTy::ValTy val) {
#ifdef __GALOIS_HET_OPENCL__
     CLNodeDataWrapper d = clGraph.getDataW(lid);
     FnTy::reduce(lid, d, val);
#else
     FnTy::reduce(lid, getData(lid), val);
#endif
   }

   template<typename FnTy, SyncType syncType, typename std::enable_if<syncType == syncPull>::type* = nullptr>
   void set_wrapper(size_t lid, typename FnTy::ValTy val) {
#ifdef __GALOIS_HET_OPENCL__
     CLNodeDataWrapper d = clGraph.getDataW(lid);
     FnTy::setVal(lid, d, val_vec[n]);
#else
     FnTy::setVal(lid, getData(lid), val);
#endif
   }

   template<typename FnTy, SyncType syncType, bool identity_offsets = false, bool parallelize = true>
   void set_subset(const std::string &loopName, const std::vector<size_t> &indices, size_t size, const std::vector<unsigned int> &offsets, std::vector<typename FnTy::ValTy> &val_vec, size_t start = 0) {
     std::string syncTypeStr = (syncType == syncPush) ? "SYNC_PUSH" : "SYNC_PULL";
     std::string doall_str(syncTypeStr + "_SETVAL_" + loopName + "_" + get_run_identifier());
     if (parallelize) {
       Galois::do_all(boost::counting_iterator<unsigned int>(start), boost::counting_iterator<unsigned int>(start + size), [&](unsigned int n){
          unsigned int offset;
          if (identity_offsets) offset = n;
          else offset = offsets[n];
          size_t lid = indices[offset];
          set_wrapper<FnTy, syncType>(lid, val_vec[n - start]);
       }, Galois::loopname(doall_str.c_str()), Galois::numrun(get_run_identifier()));
     } else {
       for (unsigned int n = start; n < start + size; ++n) {
          unsigned int offset;
          if (identity_offsets) offset = n;
          else offset = offsets[n];
          size_t lid = indices[offset];
          set_wrapper<FnTy, syncType>(lid, val_vec[n - start]);
       }
     }
   }

   template<typename FnTy, SyncType syncType, typename std::enable_if<syncType == syncPush>::type* = nullptr>
   bool set_batch_wrapper(unsigned x, std::vector<typename FnTy::ValTy> &v) {
     return FnTy::reduce_batch(x, v.data());
   }

   template<typename FnTy, SyncType syncType, typename std::enable_if<syncType == syncPull>::type* = nullptr>
   bool set_batch_wrapper(unsigned x, std::vector<typename FnTy::ValTy> &v) {
     return FnTy::setVal_batch(x, v.data());
   }

   template<typename FnTy, SyncType syncType, typename std::enable_if<syncType == syncPush>::type* = nullptr>
   bool set_batch_wrapper(unsigned x, Galois::DynamicBitSet &b, std::vector<unsigned int> &o, std::vector<typename FnTy::ValTy> &v, size_t &s, DataCommMode& data_mode) {
     return FnTy::reduce_batch(x, (unsigned long long int *)b.get_vec().data(), o.data(), v.data(), s, data_mode);
   }

   template<typename FnTy, SyncType syncType, typename std::enable_if<syncType == syncPull>::type* = nullptr>
   bool set_batch_wrapper(unsigned x, Galois::DynamicBitSet &b, std::vector<unsigned int> &o, std::vector<typename FnTy::ValTy> &v, size_t &s, DataCommMode& data_mode) {
     return FnTy::setVal_batch(x, (unsigned long long int *)b.get_vec().data(), o.data(), v.data(), s, data_mode);
   }

   template<SyncType syncType>
   void convert_lid_to_gid(const std::string &loopName, std::vector<unsigned int> &offsets) {
     std::string syncTypeStr = (syncType == syncPush) ? "SYNC_PUSH" : "SYNC_PULL";
     std::string doall_str(syncTypeStr + "_LID2GID_" + loopName + "_" + get_run_identifier());
     Galois::do_all(boost::counting_iterator<unsigned int>(0), boost::counting_iterator<unsigned int>(offsets.size()), [&](unsigned int n){
         offsets[n] = static_cast<uint32_t>(getGID(offsets[n]));
     }, Galois::loopname(doall_str.c_str()), Galois::numrun(get_run_identifier()));
   }

   template<SyncType syncType>
   void convert_gid_to_lid(const std::string &loopName, std::vector<unsigned int> &offsets) {
     std::string syncTypeStr = (syncType == syncPush) ? "SYNC_PUSH" : "SYNC_PULL";
     std::string doall_str(syncTypeStr + "_GID2LID_" + loopName + "_" + get_run_identifier());
     Galois::do_all(boost::counting_iterator<unsigned int>(0), boost::counting_iterator<unsigned int>(offsets.size()), [&](unsigned int n){
         offsets[n] = static_cast<uint32_t>(getLID(offsets[n]));
     }, Galois::loopname(doall_str.c_str()), Galois::numrun(get_run_identifier()));
   }

   template<typename FnTy, SyncType syncType>
   void sync_extract(std::string loopName, unsigned from_id, std::vector<size_t> &indices, Galois::Runtime::SendBuffer &b) {
     uint32_t num = indices.size();
     static std::vector<typename FnTy::ValTy> val_vec; //sometimes wasteful
     static std::vector<unsigned int> offsets;
     std::string syncTypeStr = (syncType == syncPush) ? "SYNC_PUSH" : "SYNC_PULL";
     std::string metadata_str(syncTypeStr + "_METADATA_" + loopName +"_" + get_run_identifier());
     Galois::Statistic Statistic_metadata(metadata_str.c_str());
     std::string extract_timer_str(syncTypeStr + "_EXTRACT_" + loopName +"_" + get_run_identifier());
     Galois::StatTimer StatTimer_extract(extract_timer_str.c_str());
     StatTimer_extract.start();
     DataCommMode data_mode;
     if(num > 0){
       data_mode = onlyData;
       val_vec.resize(num);

       bool batch_succeeded = extract_batch_wrapper<FnTy, syncType>(from_id, val_vec);

       if (!batch_succeeded) {
         gSerialize(b, onlyData);
         auto lseq = gSerializeLazySeq(b, num, (std::vector<typename FnTy::ValTy>*)nullptr);
<<<<<<< HEAD
         extract_subset<FnTy, decltype(lseq), syncType, true>(loopName, indices, num, offsets, b, lseq);
=======
         extract_subset<FnTy, syncType, decltype(lseq), true, true>(loopName, indices, num, offsets, b, lseq);
>>>>>>> efa7d6ad
       } else {
         gSerialize(b, onlyData, val_vec);
       }
     } else {
       data_mode = noData;
       gSerialize(b, noData);
     }
     StatTimer_extract.stop();
     Statistic_metadata += data_mode - Statistic_metadata.getVal(); // set, not add
   }

   template<typename FnTy, SyncType syncType>
   void sync_extract(std::string loopName, const Galois::DynamicBitSet &bit_set_compute, unsigned from_id, std::vector<size_t> &indices, Galois::Runtime::SendBuffer &b) {
     uint32_t num = indices.size();
     static Galois::DynamicBitSet bit_set_comm;
     static std::vector<typename FnTy::ValTy> val_vec;
     static std::vector<unsigned int> offsets;
     std::string syncTypeStr = (syncType == syncPush) ? "SYNC_PUSH" : "SYNC_PULL";
     std::string metadata_str(syncTypeStr + "_METADATA_" + loopName +"_" + get_run_identifier());
     Galois::Statistic Statistic_metadata(metadata_str.c_str());
     std::string extract_timer_str(syncTypeStr + "_EXTRACT_" + loopName +"_" + get_run_identifier());
     Galois::StatTimer StatTimer_extract(extract_timer_str.c_str());
     StatTimer_extract.start();
     DataCommMode data_mode;
     if(num > 0){
       bit_set_comm.resize(num);
       offsets.resize(num);
       val_vec.resize(num);
       size_t bit_set_count = 0;

       bool batch_succeeded = extract_batch_wrapper<FnTy, syncType>(from_id, bit_set_comm, offsets, val_vec, bit_set_count, data_mode);

       if (!batch_succeeded) {
         get_bitset_and_offsets<FnTy, syncType>(loopName, indices, bit_set_compute, bit_set_comm, offsets, bit_set_count, data_mode);
<<<<<<< HEAD
         if (data_mode == onlyData) {
           bit_set_count = indices.size();
           extract_subset<FnTy, syncType, true>(loopName, indices, bit_set_count, offsets, val_vec);
         } else if (data_mode != noData) { // bitsetData or offsetsData
           extract_subset<FnTy, syncType, false>(loopName, indices, bit_set_count, offsets, val_vec);
=======
         if (bit_set_count == num) {
           extract_subset<FnTy, syncType, true, true>(loopName, indices, bit_set_count, offsets, val_vec);
         } else {
           extract_subset<FnTy, syncType, false, true>(loopName, indices, bit_set_count, offsets, val_vec);
>>>>>>> efa7d6ad
         }
       }

       size_t redundant_size = (num - bit_set_count)*sizeof(typename FnTy::ValTy);
       size_t bit_set_size = (bit_set_comm.get_vec().size()*sizeof(uint64_t));
       std::string statSavedBytes_str(syncTypeStr + "_SAVED_BYTES_" + loopName +"_" + get_run_identifier());
       Galois::Statistic SyncPush_saved_bytes(statSavedBytes_str);
       if (redundant_size > bit_set_size) SyncPush_saved_bytes += redundant_size-bit_set_size;
       if (data_mode == noData) {
         gSerialize(b, data_mode);
       } else if (data_mode == offsetsData) {
         offsets.resize(bit_set_count);
         if (useGidMetadata) {
           convert_lid_to_gid<syncType>(loopName, offsets);
         }
         val_vec.resize(bit_set_count);
         gSerialize(b, data_mode, bit_set_count, offsets, val_vec);
       } else if (data_mode == bitsetData) {
         val_vec.resize(bit_set_count);
         gSerialize(b, data_mode, bit_set_count, bit_set_comm, val_vec);
       } else { // onlyData
         gSerialize(b, data_mode, val_vec);
       }
     } else {
       data_mode = noData;
       gSerialize(b, noData);
     }
     StatTimer_extract.stop();
     Statistic_metadata += data_mode - Statistic_metadata.getVal(); // set, not add
   }

   template<typename FnTy, SyncType syncType>
   void sync_send(std::string loopName, const Galois::DynamicBitSet &bit_set_compute) {
     std::string syncTypeStr = (syncType == syncPush) ? "SYNC_PUSH" : "SYNC_PULL";
     Galois::StatTimer StatTimer_SendTime(syncTypeStr + "_SEND_" +  loopName + "_" + get_run_identifier());
     StatTimer_SendTime.start();
     auto &sharedNodes = (syncType == syncPush) ? slaveNodes : masterNodes;

     auto& net = Galois::Runtime::getSystemNetworkInterface();
     for (unsigned h = 1; h < net.Num; ++h) {
        unsigned x = (id + h) % net.Num;

        Galois::Runtime::SendBuffer b;

#ifndef __HETEROGENEOUS_GALOIS_DEPRECATED__
        if (bit_set_compute.size() != 0)
          sync_extract<FnTy, syncType>(loopName, bit_set_compute, x, sharedNodes[x], b);
        else
#endif
          sync_extract<FnTy, syncType>(loopName, x, sharedNodes[x], b);

        std::string statSendBytes_str(syncTypeStr + "_SEND_BYTES_" + loopName + "_" + get_run_identifier());
        Galois::Statistic SyncPush_send_bytes(statSendBytes_str);
        SyncPush_send_bytes += b.size();
        net.sendTagged(x, Galois::Runtime::evilPhase, b);
     }
     //Will force all messages to be processed before continuing
     net.flush();

     StatTimer_SendTime.stop();
   }

   template<typename FnTy, SyncType syncType, bool parallelize = true>
   size_t syncRecvApply(uint32_t from_id, Galois::Runtime::RecvBuffer& buf, std::string loopName) {
     std::string syncTypeStr = (syncType == syncPush) ? "SYNC_PUSH" : "SYNC_PULL";
     std::string set_timer_str(syncTypeStr + "_SET_" + loopName + "_" + get_run_identifier());
     Galois::StatTimer StatTimer_set(set_timer_str.c_str());
     StatTimer_set.start();
     Galois::DynamicBitSet bit_set_comm;
     std::vector<typename FnTy::ValTy> val_vec;
     std::vector<unsigned int> offsets;
     auto &sharedNodes = (syncType == syncPush) ? masterNodes : slaveNodes;

     size_t num = sharedNodes[from_id].size();
     size_t buf_start = 0;
     size_t retval = 0;
     if(num > 0){
       DataCommMode data_mode;
       Galois::Runtime::gDeserialize(buf, data_mode);
       if (data_mode != noData) {
         size_t bit_set_count = num;

         if (data_mode != onlyData) {
           Galois::Runtime::gDeserialize(buf, bit_set_count);
           if (data_mode == offsetsData) {
             offsets.resize(bit_set_count);
             Galois::Runtime::gDeserialize(buf, offsets);
             if (useGidMetadata) {
               convert_gid_to_lid<syncType>(loopName, offsets);
             }
           } else if (data_mode == bitsetData) {
             bit_set_comm.resize(num);
             Galois::Runtime::gDeserialize(buf, bit_set_comm);
           } else if (data_mode == dataSplit) {
             Galois::Runtime::gDeserialize(buf, buf_start);
           } else if (data_mode == dataSplitFirst) {
             Galois::Runtime::gDeserialize(buf, retval);
           }
         }

         val_vec.resize(bit_set_count);
         Galois::Runtime::gDeserialize(buf, val_vec);

#ifdef __HETEROGENEOUS_GALOIS_DEPRECATED__
         bool batch_succeeded = set_batch_wrapper<FnTy, syncType>(from_id, val_vec);
#else
         bool batch_succeeded = set_batch_wrapper<FnTy, syncType>(from_id, bit_set_comm, offsets, val_vec, bit_set_count, data_mode);
#endif
         if (!batch_succeeded) {
           if (data_mode == bitsetData) {
             size_t bit_set_count2;
             get_offsets_from_bitset<syncType>(loopName, bit_set_comm, offsets, bit_set_count2);
             assert(bit_set_count ==  bit_set_count2);
           }
           if (data_mode == onlyData) {
             set_subset<FnTy, syncType, true>(loopName, sharedNodes[from_id], bit_set_count, offsets, val_vec);
           } else if (data_mode == dataSplit || data_mode == dataSplitFirst) {
             set_subset<FnTy, syncType, true, parallelize>(loopName, sharedNodes[from_id], bit_set_count, offsets, val_vec, buf_start);
           }
         }
       }
     }
     StatTimer_set.stop();
     return retval;
   }

   template<typename FnTy, SyncType syncType>
   void sync_recv(std::string loopName, unsigned int num_messages = 1) {
     auto& net = Galois::Runtime::getSystemNetworkInterface();
     std::string syncTypeStr = (syncType == syncPush) ? "SYNC_PUSH" : "SYNC_PULL";
     Galois::StatTimer StatTimer_RecvTime(syncTypeStr + "_RECV_" +  loopName + "_" + get_run_identifier());
     StatTimer_RecvTime.start();
     for (unsigned num = 0; num < num_messages; ++num) {
       for (unsigned x = 0; x < net.Num; ++x) {
         if (x == id)
           continue;
         decltype(net.recieveTagged(Galois::Runtime::evilPhase,nullptr)) p;
         do {
           net.handleReceives();
           p = net.recieveTagged(Galois::Runtime::evilPhase, nullptr);
         } while (!p);
         syncRecvApply<FnTy, syncType>(p->first, p->second, loopName);
       }
     }
     ++Galois::Runtime::evilPhase;
     StatTimer_RecvTime.stop();
   }

#ifdef __GALOIS_EXP_COMMUNICATION_ALGORITHM__
   template<typename FnTy, SyncType syncType>
   void sync_sendrecv_exp(std::string loopName, const Galois::DynamicBitSet &bit_set_compute, size_t block_size) {
      std::atomic<unsigned> total_incoming(0);
      std::atomic<unsigned> recved_firsts(0);
      std::atomic<unsigned> sendbytes_count(0);
      std::atomic<unsigned> msg_received(0);

      std::string syncTypeStr = (syncType == syncPush) ? "SYNC_PUSH" : "SYNC_PULL";
      std::string statSendBytes_str(syncTypeStr + "_SEND_BYTES_" + loopName + "_" + get_run_identifier());
      std::string send_timer_str(syncTypeStr + "_SEND_" + loopName + "_" + get_run_identifier());
      std::string tryrecv_timer_str(syncTypeStr + "_TRYRECV_" + loopName + "_" + get_run_identifier());
      std::string recv_timer_str(syncTypeStr + "_RECV_" + loopName + "_" + get_run_identifier());
      std::string loop_timer_str(syncTypeStr + "_EXP_MAIN_LOOP" + loopName + "_" + get_run_identifier());
      std::string doall_str("LAMBDA::SENDRECV" + loopName + "_" + get_run_identifier());

      Galois::Statistic send_bytes(statSendBytes_str);

      Galois::StatTimer StatTimer_send(send_timer_str.c_str());
      Galois::StatTimer StatTimer_tryrecv(tryrecv_timer_str.c_str());
      Galois::StatTimer StatTimer_RecvTime(recv_timer_str.c_str());
      Galois::StatTimer StatTimer_mainLoop(loop_timer_str.c_str());

      StatTimer_mainLoop.start();

      auto& sharedNodes = (syncType == syncPush) ? slaveNodes : masterNodes;
      auto& net = Galois::Runtime::getSystemNetworkInterface();

      std::mutex m;

      for (unsigned h = 1; h < net.Num; ++h) {
        unsigned x = (id + h) % net.Num;
        auto& indices = sharedNodes[x];
        size_t num_elem = indices.size();
        size_t nblocks = (num_elem + (block_size - 1)) / block_size;

        Galois::do_all(boost::counting_iterator<size_t>(0), boost::counting_iterator<size_t>(nblocks), [&](size_t n){
          // ========== Send ==========
          Galois::Runtime::SendBuffer b;
          size_t num = ((n+1) * (block_size) > num_elem) ? (num_elem - (n*block_size)) : block_size;
          size_t start = n * block_size;
          std::vector<unsigned int> offsets;

          if (num > 0){
            if (n == 0) {
              gSerialize(b, dataSplitFirst, num, nblocks);
              auto lseq = gSerializeLazySeq(b, num, (std::vector<typename FnTy::ValTy>*)nullptr);
              extract_subset<FnTy, syncType, decltype(lseq), true, false>(loopName, indices, num, offsets, b, lseq, start);
            } else {
              gSerialize(b, dataSplit, num, start);
              auto lseq = gSerializeLazySeq(b, num, (std::vector<typename FnTy::ValTy>*)nullptr);
              extract_subset<FnTy, syncType, decltype(lseq), true, false>(loopName, indices, num, offsets, b, lseq, start);
            }
          } else {
            // TODO: Send dataSplitFirst with # msg = 1. Will need extra check in syncRecvApply
            gSerialize(b, noData);
          }

          StatTimer_send.start();

          net.sendTagged(x, Galois::Runtime::evilPhase, b);
          net.flush();
          StatTimer_send.stop();

          sendbytes_count += b.size();

          // ========== Try Receive ==========
          decltype(net.recieveTagged(Galois::Runtime::evilPhase,nullptr)) p;

          if (m.try_lock()) {
            net.handleReceives();
            p = net.recieveTagged(Galois::Runtime::evilPhase, nullptr);
            m.unlock();
          }

          if (p) {
            auto val = syncRecvApply<FnTy, syncType, false>(p->first, p->second, loopName);
            if (val != 0) {
              recved_firsts += 1;
              total_incoming += val;
            }
            msg_received += 1;
          }
        }, Galois::loopname(doall_str.c_str()), Galois::numrun(get_run_identifier()));
      }

      send_bytes += sendbytes_count.load();
      StatTimer_mainLoop.stop();

      // ========== Receive ==========
      StatTimer_RecvTime.start();

      decltype(net.recieveTagged(Galois::Runtime::evilPhase,nullptr)) p;

      while (recved_firsts.load() != (net.Num - 1) || msg_received.load() != total_incoming.load()) {
        net.handleReceives();
        p = net.recieveTagged(Galois::Runtime::evilPhase, nullptr);
        if (p) {
          auto val = syncRecvApply<FnTy, syncType, true>(p->first, p->second, loopName);
          if (val != 0) {
            recved_firsts += 1;
            total_incoming += val;
          }
          msg_received += 1;
        }
      }
      ++Galois::Runtime::evilPhase;

      StatTimer_RecvTime.stop();
   }
#endif

   template<typename FnTy>
   void sync_push(std::string loopName) {
     Galois::DynamicBitSet emptyBitset;
     sync_push<FnTy>(loopName, emptyBitset);
   }

   template<typename FnTy>
   void sync_push(std::string loopName, const Galois::DynamicBitSet &bit_set_compute) {
#ifdef __GALOIS_SIMULATE_COMMUNICATION__
#ifdef __GALOIS_SIMULATE_COMMUNICATION_WITH_GRAPH_DATA__
      if (comm_mode == 1) {
        simulate_sync_push<FnTy>(loopName);
        return;
      } else if (comm_mode == 2) {
        simulate_bare_mpi_sync_push<FnTy>(loopName);
        return;
      }
#endif
#endif

      std::string timer_str("SYNC_PUSH_" + loopName + "_" + get_run_identifier());
      Galois::StatTimer StatTimer_syncPush(timer_str.c_str());
      StatTimer_syncPush.start();

#ifdef __GALOIS_EXP_COMMUNICATION_ALGORITHM__
      size_t block_size = buffSize;
      sync_sendrecv_exp<FnTy, syncPush>(loopName, bit_set_compute, block_size);
#else
      sync_send<FnTy, syncPush>(loopName, bit_set_compute);

      sync_recv<FnTy, syncPush>(loopName);
#endif

      StatTimer_syncPush.stop();
   }

   template<typename FnTy>
   void sync_pull(std::string loopName) {
     Galois::DynamicBitSet emptyBitset;
     sync_pull<FnTy>(loopName, emptyBitset);
   }

   template<typename FnTy>
   void sync_pull(std::string loopName, const Galois::DynamicBitSet &bit_set_compute) {
#ifdef __GALOIS_SIMULATE_COMMUNICATION__
#ifdef __GALOIS_SIMULATE_COMMUNICATION_WITH_GRAPH_DATA__
      if (comm_mode == 1) {
        simulate_sync_pull<FnTy>(loopName);
        return;
      } else if (comm_mode == 2) {
        simulate_bare_mpi_sync_pull<FnTy>(loopName);
        return;
      }
#endif
#endif

      std::string timer_str("SYNC_PULL_" + loopName + "_" + get_run_identifier());
      Galois::StatTimer StatTimer_syncPull(timer_str.c_str());
      StatTimer_syncPull.start();

#ifdef __GALOIS_EXP_COMMUNICATION_ALGORITHM__
      size_t block_size = buffSize;
      sync_sendrecv_exp<FnTy, syncPull>(loopName, bit_set_compute, block_size);
#else
      sync_send<FnTy, syncPull>(loopName, bit_set_compute);

      sync_recv<FnTy, syncPull>(loopName);
#endif

      StatTimer_syncPull.stop();
   }

   template<typename PushFnTy, typename PullFnTy>
   void sync_forward(std::string loopName) {
     Galois::DynamicBitSet emptyBitset;
     sync_forward<PushFnTy, PullFnTy>(loopName, emptyBitset);
   }

   template<typename PushFnTy, typename PullFnTy>
   void sync_forward(std::string loopName, const Galois::DynamicBitSet &bit_set_compute) {
     std::string timer_str("SYNC_FORWARD_" + loopName + "_" + get_run_identifier());
     Galois::StatTimer StatTimer_syncForward(timer_str.c_str());
     StatTimer_syncForward.start();

     if (transposed) {
       if (is_vertex_cut()) {
         sync_push<PushFnTy>(loopName, bit_set_compute);
       }
       sync_pull<PullFnTy>(loopName, bit_set_compute);
     } else {
       sync_push<PushFnTy>(loopName, bit_set_compute);
       if (is_vertex_cut()) {
         sync_pull<PullFnTy>(loopName, bit_set_compute);
       }
     }

     StatTimer_syncForward.stop();
   }

   // just like any other sync_*, this is expected to be a collective call
   // but it does not synchronize with other hosts
   // nonetheless, it should be called same number of times on all hosts
   template<typename PushFnTy, typename PullFnTy>
   void sync_forward_pipe(std::string loopName, Galois::DynamicBitSet &bit_set_compute) {
     std::string timer_str("SYNC_FORWARD_" + loopName + "_" + get_run_identifier());
     Galois::StatTimer StatTimer_syncForward(timer_str.c_str());
     StatTimer_syncForward.start();

     if (transposed) {
       if (is_vertex_cut()) {
         sync_send<PushFnTy, syncPush>(loopName, bit_set_compute);
       } else {
         sync_send<PullFnTy, syncPull>(loopName, bit_set_compute);
       }
     } else {
       sync_send<PushFnTy, syncPush>(loopName, bit_set_compute);
     }
     ++numPipelinedPhases;

     StatTimer_syncForward.stop();
   }

   template<typename PushFnTy, typename PullFnTy>
   void sync_forward_wait(std::string loopName, const Galois::DynamicBitSet &bit_set_compute) {
     std::string timer_str("SYNC_FORWARD_" + loopName + "_" + get_run_identifier());
     Galois::StatTimer StatTimer_syncForward(timer_str.c_str());
     StatTimer_syncForward.start();

     if (transposed) {
       if (is_vertex_cut()) {
         sync_recv<PushFnTy, syncPush>(loopName, numPipelinedPhases);
       } else {
         sync_recv<PullFnTy, syncPull>(loopName, numPipelinedPhases);
       }
     } else {
       sync_recv<PushFnTy, syncPush>(loopName, numPipelinedPhases);
     }
     numPipelinedPhases = 0;
     if (is_vertex_cut()) {
       sync_pull<PullFnTy>(loopName, bit_set_compute);
     }

     StatTimer_syncForward.stop();
   }

   template<typename PushFnTy, typename PullFnTy>
   void sync_backward(std::string loopName) {
     Galois::DynamicBitSet emptyBitset;
     sync_backward<PushFnTy, PullFnTy>(loopName, emptyBitset);
   }

   template<typename PushFnTy, typename PullFnTy>
   void sync_backward(std::string loopName, const Galois::DynamicBitSet &bit_set_compute) {
     std::string timer_str("SYNC_BACKWARD_" + loopName + "_" + get_run_identifier());
     Galois::StatTimer StatTimer_syncBackward(timer_str.c_str());
     StatTimer_syncBackward.start();

     if (transposed) {
       sync_push<PushFnTy>(loopName, bit_set_compute);
       if (is_vertex_cut()) {
         sync_pull<PullFnTy>(loopName, bit_set_compute);
       }
     } else {
       if (is_vertex_cut()) {
         sync_push<PushFnTy>(loopName, bit_set_compute);
       }
       sync_pull<PullFnTy>(loopName, bit_set_compute);
     }

     StatTimer_syncBackward.stop();
   }

   // just like any other sync_*, this is expected to be a collective call
   // but it does not synchronize with other hosts
   // nonetheless, it should be called same number of times on all hosts
   template<typename PushFnTy, typename PullFnTy>
   void sync_backward_pipe(std::string loopName, Galois::DynamicBitSet &bit_set_compute) {
     std::string timer_str("SYNC_BACKWARD_" + loopName + "_" + get_run_identifier());
     Galois::StatTimer StatTimer_syncBackward(timer_str.c_str());
     StatTimer_syncBackward.start();

     if (transposed) {
       sync_send<PushFnTy, syncPush>(loopName, bit_set_compute);
     } else {
       if (is_vertex_cut()) {
         sync_send<PushFnTy, syncPush>(loopName, bit_set_compute);
       } else {
         sync_send<PullFnTy, syncPull>(loopName, bit_set_compute);
       }
     }
     ++numPipelinedPhases;

     StatTimer_syncBackward.stop();
   }

   template<typename PushFnTy, typename PullFnTy>
   void sync_backward_wait(std::string loopName, const Galois::DynamicBitSet &bit_set_compute) {
     std::string timer_str("SYNC_BACKWARD_" + loopName + "_" + get_run_identifier());
     Galois::StatTimer StatTimer_syncBackward(timer_str.c_str());
     StatTimer_syncBackward.start();

     if (transposed) {
       sync_recv<PushFnTy, syncPush>(loopName, numPipelinedPhases);
     } else {
       if (is_vertex_cut()) {
         sync_recv<PushFnTy, syncPush>(loopName, numPipelinedPhases);
       } else {
         sync_recv<PullFnTy, syncPull>(loopName, numPipelinedPhases);
       }
     }
     numPipelinedPhases = 0;
     if (is_vertex_cut()) {
       sync_pull<PullFnTy>(loopName, bit_set_compute);
     }

     StatTimer_syncBackward.stop();
   }

   template<typename PushFnTy, typename PullFnTy>
   void sync_switch(std::string loopName) {
     Galois::DynamicBitSet emptyBitset;
     sync_switch<PushFnTy, PullFnTy>(loopName, emptyBitset);
   }

   template<typename PushFnTy, typename PullFnTy>
   void sync_switch(std::string loopName, const Galois::DynamicBitSet &bit_set_compute) {
     sync_push<PushFnTy>(loopName, bit_set_compute);
     sync_pull<PullFnTy>(loopName, bit_set_compute);
   }

   template<typename FnTy>
   void sync_push_ck(std::string loopName) {
#ifdef __GALOIS_SIMULATE_COMMUNICATION__
#ifdef __GALOIS_SIMULATE_COMMUNICATION_WITH_GRAPH_DATA__
      if (comm_mode == 1) {
        simulate_sync_push<FnTy>(loopName);
        return;
      } else if (comm_mode == 2) {
        simulate_bare_mpi_sync_push<FnTy>(loopName);
        return;
      }
#endif
#endif
      std::string extract_timer_str("SYNC_PUSH_EXTRACT_" + loopName +"_" + get_run_identifier());
      std::string timer_str("SYNC_PUSH_" + loopName + "_" + get_run_identifier());
      std::string timer_barrier_str("SYNC_PUSH_BARRIER_" + loopName + "_" + get_run_identifier());
      std::string statSendBytes_str("SEND_BYTES_SYNC_PUSH_" + loopName + "_" + get_run_identifier());
      std::string doall_str("LAMBDA::SYNC_PUSH_" + loopName + "_" + get_run_identifier());
      Galois::Statistic SyncPush_send_bytes(statSendBytes_str);
      Galois::StatTimer StatTimer_syncPush(timer_str.c_str());
      Galois::StatTimer StatTimerBarrier_syncPush(timer_barrier_str.c_str());
      Galois::StatTimer StatTimer_extract(extract_timer_str.c_str());

      std::string statChkPtBytes_str("CHECKPOINT_BYTES_SYNC_PUSH_" + loopName +"_" + get_run_identifier());
      Galois::Statistic checkpoint_bytes(statChkPtBytes_str);

      std::string checkpoint_timer_str("TIME_CHECKPOINT_SYNC_PUSH_MEM_" + get_run_identifier());
      Galois::StatTimer StatTimer_checkpoint(checkpoint_timer_str.c_str());


      StatTimer_syncPush.start();
      auto& net = Galois::Runtime::getSystemNetworkInterface();

      for (unsigned h = 1; h < net.Num; ++h) {
         unsigned x = (id + h) % net.Num;
         uint32_t num = slaveNodes[x].size();

         Galois::Runtime::SendBuffer b;

         StatTimer_extract.start();
           std::vector<typename FnTy::ValTy> val_vec(num);

         if(num > 0 ){
           if (!FnTy::extract_reset_batch(x, val_vec.data())) {
             Galois::do_all(boost::counting_iterator<uint32_t>(0), boost::counting_iterator<uint32_t>(num), [&](uint32_t n){
                  uint32_t lid = slaveNodes[x][n];
#ifdef __GALOIS_HET_OPENCL__
                  CLNodeDataWrapper d = clGraph.getDataW(lid);
                  auto val = FnTy::extract(lid, getData(lid, d));
                  FnTy::reset(lid, d);
#else
                  auto val = FnTy::extract(lid, getData(lid));
                  FnTy::reset(lid, getData(lid));
#endif
                  val_vec[n] = val;
                 }, Galois::loopname(doall_str.c_str()), Galois::numrun(get_run_identifier()));
           }

        }

           gSerialize(b, val_vec);
      /*   }
           else {
           gSerialize(b, loopName);
         }
         */


      SyncPush_send_bytes += b.size();
      auto send_bytes = b.size();

      StatTimer_checkpoint.start();
         if(x == (net.ID + 1)%net.Num){
           //checkpoint owned nodes.
           std::vector<typename FnTy::ValTy> checkpoint_val_vec(numOwned);
           Galois::do_all(boost::counting_iterator<uint32_t>(0), boost::counting_iterator<uint32_t>(numOwned), [&](uint32_t n) {

               auto val = FnTy::extract(n, getData(n));
               checkpoint_val_vec[n] = val;
               }, Galois::loopname(doall_str.c_str()), Galois::numrun(get_run_identifier()));
         gSerialize(b, checkpoint_val_vec);
         checkpoint_bytes += (b.size() - send_bytes);

         }
      StatTimer_checkpoint.stop();

         StatTimer_extract.stop();

         net.sendTagged(x, Galois::Runtime::evilPhase, b);
      }
      //Will force all messages to be processed before continuing
      net.flush();

      //receive
      for (unsigned x = 0; x < net.Num; ++x) {
        if ((x == id))
          continue;
        decltype(net.recieveTagged(Galois::Runtime::evilPhase,nullptr)) p;
        do {
          net.handleReceives();
          p = net.recieveTagged(Galois::Runtime::evilPhase, nullptr);
        } while (!p);
        syncRecvApply_ck<FnTy>(p->first, p->second, loopName);
      }
      ++Galois::Runtime::evilPhase;

      StatTimer_syncPush.stop();

   }

 /****************************************
  * Fault Tolerance
  * 1. CheckPointing
  ***************************************/
  template <typename FnTy>
  void checkpoint(std::string loopName) {
    auto& net = Galois::Runtime::getSystemNetworkInterface();
    std::string doall_str("LAMBDA::CHECKPOINT_" + loopName + "_" + get_run_identifier());
    std::string checkpoint_timer_str("TIME_CHECKPOINT_" + get_run_identifier());
    std::string checkpoint_fsync_timer_str("TIME_CHECKPOINT_FSYNC_" + get_run_identifier());
    Galois::StatTimer StatTimer_checkpoint(checkpoint_timer_str.c_str());
    Galois::StatTimer StatTimer_checkpoint_fsync(checkpoint_fsync_timer_str.c_str());
    StatTimer_checkpoint.start();


    std::string statChkPtBytes_str("CHECKPOINT_BYTES_" + loopName +"_" + get_run_identifier());
    Galois::Statistic checkpoint_bytes(statChkPtBytes_str);
    //checkpoint owned nodes.
    std::vector<typename FnTy::ValTy> val_vec(numOwned);
    Galois::do_all(boost::counting_iterator<uint32_t>(0), boost::counting_iterator<uint32_t>(numOwned), [&](uint32_t n) {

          auto val = FnTy::extract(n, getData(n));
          val_vec[n] = val;
        }, Galois::loopname(doall_str.c_str()), Galois::numrun(get_run_identifier()));

#if 0
    //Write val_vec to disk.
      if(id == 0)
      for(auto k = 0; k < 10; ++k){
        std::cout << "BEFORE : val_vec[" << k <<"] :" << val_vec[k] << "\n";
      }
#endif


    checkpoint_bytes += val_vec.size() * sizeof(typename FnTy::ValTy);

    //std::string chkPt_fileName = "/scratch/02982/ggill0/Checkpoint_" + loopName + "_" + FnTy::field_name() + "_" + std::to_string(net.ID);
    //std::string chkPt_fileName = "Checkpoint_" + loopName + "_" + FnTy::field_name() + "_" + std::to_string(net.ID);
    //std::string chkPt_fileName = "CheckPointFiles_" + std::to_string(net.Num) + "/Checkpoint_" + loopName + "_" + FnTy::field_name() + "_" + std::to_string(net.ID);

#ifdef __TMPFS__
#ifdef __CHECKPOINT_NO_FSYNC__
    std::string chkPt_fileName = "/dev/shm/CheckPointFiles_no_fsync_" + std::to_string(net.Num) + "/Checkpoint_" + loopName + "_" + FnTy::field_name() + "_" + std::to_string(net.ID);
    Galois::Runtime::reportStat("(NULL)", "CHECKPOINT_FILE_LOC_", chkPt_fileName, 0);
#else
    std::string chkPt_fileName = "/dev/shm/CheckPointFiles_fsync_" + std::to_string(net.Num) + "/Checkpoint_" + loopName + "_" + FnTy::field_name() + "_" + std::to_string(net.ID);
    Galois::Runtime::reportStat("(NULL)", "CHECKPOINT_FILE_LOC_", chkPt_fileName, 0);
#endif
    Galois::Runtime::reportStat("(NULL)", "CHECKPOINT_FILE_LOC_", chkPt_fileName, 0);
#else

#ifdef __CHECKPOINT_NO_FSYNC__
    std::string chkPt_fileName = "CheckPointFiles_no_fsync_" + std::to_string(net.Num) + "/Checkpoint_" + loopName + "_" + FnTy::field_name() + "_" + std::to_string(net.ID);
    Galois::Runtime::reportStat("(NULL)", "CHECKPOINT_FILE_LOC_", chkPt_fileName, 0);
#else
    std::string chkPt_fileName = "CheckPointFiles_fsync_" + std::to_string(net.Num) + "/Checkpoint_" + loopName + "_" + FnTy::field_name() + "_" + std::to_string(net.ID);
    Galois::Runtime::reportStat("(NULL)", "CHECKPOINT_FILE_LOC_", chkPt_fileName, 0);
#endif
#endif

    //std::ofstream chkPt_file(chkPt_fileName, std::ios::out | std::ofstream::binary | std::ofstream::trunc);
#if __TMPFS__
    int fd = shm_open(chkPt_fileName.c_str(),O_CREAT|O_RDWR|O_TRUNC, 0666);
#else
    int fd = open(chkPt_fileName.c_str(),O_CREAT|O_RDWR|O_TRUNC, 0666);
#endif
    if(fd==-1){
      std::cerr << "file could not be created. file name : " << chkPt_fileName << " fd : " << fd << "\n";
      abort();
    }
    write(fd,reinterpret_cast<char*>(val_vec.data()), val_vec.size()*sizeof(typename FnTy::ValTy));
    //chkPt_file.write(reinterpret_cast<char*>(val_vec.data()), val_vec.size()*sizeof(uint32_t));
    StatTimer_checkpoint_fsync.start();
#ifdef __CHECKPOINT_NO_FSYNC__
#else
    fsync(fd);
#endif
    StatTimer_checkpoint_fsync.stop();

    close(fd);
    //chkPt_file.close();
    StatTimer_checkpoint.stop();
  }

  template<typename FnTy>
    void checkpoint_apply(std::string loopName){
      auto& net = Galois::Runtime::getSystemNetworkInterface();
      std::string doall_str("LAMBDA::CHECKPOINT_APPLY_" + loopName + "_" + get_run_identifier());
      //checkpoint owned nodes.
      std::vector<typename FnTy::ValTy> val_vec(numOwned);
      //read val_vec from disk.
      //std::string chkPt_fileName = "/scratch/02982/ggill0/Checkpoint_" + loopName + "_" + FnTy::field_name() + "_" + std::to_string(net.ID);
      std::string chkPt_fileName = "Checkpoint_" + loopName + "_" + FnTy::field_name() + "_" + std::to_string(net.ID);
      std::ifstream chkPt_file(chkPt_fileName, std::ios::in | std::ofstream::binary);
      if(!chkPt_file.is_open()){
        std::cout << "Unable to open checkpoint file " << chkPt_fileName << " ! Exiting!\n";
        exit(1);
      }
      chkPt_file.read(reinterpret_cast<char*>(val_vec.data()), numOwned*sizeof(uint32_t));

      if(id == 0)
      for(auto k = 0; k < 10; ++k){
        std::cout << "AFTER : val_vec[" << k << "] : " << val_vec[k] << "\n";
      }

      Galois::do_all(boost::counting_iterator<uint32_t>(0), boost::counting_iterator<uint32_t>(numOwned), [&](uint32_t n) {

          FnTy::setVal(n, getData(n), val_vec[n]);
          }, Galois::loopname(doall_str.c_str()), Galois::numrun(get_run_identifier()));
    }

 /*************************************************
  * Fault Tolerance
  * 1. CheckPointing in the memory of another node
  ************************************************/
  template<typename FnTy>
  void saveCheckPoint(Galois::Runtime::RecvBuffer& b){
    checkpoint_recvBuffer = std::move(b);
  }

  template<typename FnTy>
  void checkpoint_mem(std::string loopName) {
    auto& net = Galois::Runtime::getSystemNetworkInterface();
    std::string doall_str("LAMBDA::CHECKPOINT_MEM_" + loopName + "_" + get_run_identifier());

    std::string statChkPtBytes_str("CHECKPOINT_BYTES_" + loopName +"_" + get_run_identifier());
    Galois::Statistic checkpoint_bytes(statChkPtBytes_str);

    std::string checkpoint_timer_str("TIME_CHECKPOINT_TOTAL_MEM_" + get_run_identifier());
    Galois::StatTimer StatTimer_checkpoint(checkpoint_timer_str.c_str());

    std::string checkpoint_timer_send_str("TIME_CHECKPOINT_TOTAL_MEM_SEND_" + get_run_identifier());
    Galois::StatTimer StatTimer_checkpoint_send(checkpoint_timer_send_str.c_str());

    std::string checkpoint_timer_recv_str("TIME_CHECKPOINT_TOTAL_MEM_recv_" + get_run_identifier());
    Galois::StatTimer StatTimer_checkpoint_recv(checkpoint_timer_recv_str.c_str());

    StatTimer_checkpoint.start();

    StatTimer_checkpoint_send.start();
    //checkpoint owned nodes.
    std::vector<typename FnTy::ValTy> val_vec(numOwned);
    Galois::do_all(boost::counting_iterator<uint32_t>(0), boost::counting_iterator<uint32_t>(numOwned), [&](uint32_t n) {

          auto val = FnTy::extract(n, getData(n));
          val_vec[n] = val;
        }, Galois::loopname(doall_str.c_str()), Galois::numrun(get_run_identifier()));

    Galois::Runtime::SendBuffer b;
    gSerialize(b, val_vec);

#if 0
    if(net.ID == 0 )
      for(auto k = 0; k < 10; ++k){
        std::cout << "before : val_vec[" << k << "] : " << val_vec[k] << "\n";
      }
#endif

    checkpoint_bytes += b.size();
    //send to your neighbor on your left.
    net.sendTagged((net.ID + 1)%net.Num, Galois::Runtime::evilPhase, b);

    StatTimer_checkpoint_send.stop();

    net.flush();

    StatTimer_checkpoint_recv.start();
    //receiving the checkpointed data.
    decltype(net.recieveTagged(Galois::Runtime::evilPhase,nullptr)) p;
    do {
      net.handleReceives();
      p = net.recieveTagged(Galois::Runtime::evilPhase, nullptr);
    } while (!p);
    checkpoint_recvBuffer = std::move(p->second);

    std::cerr << net.ID << " recvBuffer SIZE ::::: " << checkpoint_recvBuffer.size() << "\n";

    ++Galois::Runtime::evilPhase;
    StatTimer_checkpoint_recv.stop();

    StatTimer_checkpoint.stop();
  }

    template<typename FnTy>
    void checkpoint_mem_apply(Galois::Runtime::RecvBuffer& b){
      auto& net = Galois::Runtime::getSystemNetworkInterface();
      std::string doall_str("LAMBDA::CHECKPOINT_MEM_APPLY_" + get_run_identifier());

      std::string checkpoint_timer_str("TIME_CHECKPOINT_MEM_APPLY" + get_run_identifier());
      Galois::StatTimer StatTimer_checkpoint(checkpoint_timer_str.c_str());
      StatTimer_checkpoint.start();

      uint32_t from_id;
      Galois::Runtime::RecvBuffer recv_checkpoint_buf;
      gDeserialize(b, from_id);
      recv_checkpoint_buf = std::move(b);
      std::cerr << net.ID << " : " << recv_checkpoint_buf.size() << "\n";
      //gDeserialize(b, recv_checkpoint_buf);

      std::vector<typename FnTy::ValTy> val_vec(numOwned);
      gDeserialize(recv_checkpoint_buf, val_vec);

      if(net.ID == 0 )
        for(auto k = 0; k < 10; ++k){
          std::cout << "After : val_vec[" << k << "] : " << val_vec[k] << "\n";
        }
      Galois::do_all(boost::counting_iterator<uint32_t>(0), boost::counting_iterator<uint32_t>(numOwned), [&](uint32_t n) {

          FnTy::setVal(n, getData(n), val_vec[n]);
          }, Galois::loopname(doall_str.c_str()), Galois::numrun(get_run_identifier()));
    }


    template<typename FnTy>
    void recovery_help_landingPad(Galois::Runtime::RecvBuffer& buff){
      void (hGraph::*fn)(Galois::Runtime::RecvBuffer&) = &hGraph::checkpoint_mem_apply<FnTy>;
      auto& net = Galois::Runtime::getSystemNetworkInterface();
      uint32_t from_id;
      std::string help_str;
      gDeserialize(buff, from_id, help_str);

      Galois::Runtime::SendBuffer b;
      gSerialize(b, idForSelf(), fn, net.ID, checkpoint_recvBuffer);
      net.sendMsg(from_id, syncRecv, b);

      //send back the checkpointed nodes for from_id.

    }


    template<typename FnTy>
    void recovery_send_help(std::string loopName){
      void (hGraph::*fn)(Galois::Runtime::RecvBuffer&) = &hGraph::recovery_help_landingPad<FnTy>;
      auto& net = Galois::Runtime::getSystemNetworkInterface();
      Galois::Runtime::SendBuffer b;
      std::string help_str = "recoveryHelp";

      gSerialize(b, idForSelf(), fn, net.ID, help_str);

      //send help message to the host that is keeping checkpoint for you.
      net.sendMsg((net.ID + 1)%net.Num, syncRecv, b);
    }


  /*****************************************************/

 /****************************************
  * Fault Tolerance
  * 1. Zorro
  ***************************************/
#if 0
  void recovery_help_landingPad(Galois::Runtime::RecvBuffer& b){
    uint32_t from_id;
    std::string help_str;
    gDeserialize(b, from_id, help_str);

    //send back the slaveNode for from_id.

  }

  template<typename FnTy>
  void recovery_send_help(std::string loopName){
    void (hGraph::*fn)(Galois::Runtime::RecvBuffer&) = &hGraph::recovery_help<FnTy>;
    auto& net = Galois::Runtime::getSystemNetworkInterface();
    Galois::Runtime::SendBuffer b;
    std::string help_str = "recoveryHelp";

    gSerialize(b, idForSelf(), help_str);

    for(auto i = 0; i < net.Num; ++i){
      net.sendMsg(i, syncRecv, b);
    }
  }
#endif


  /*************************************/


   uint64_t getGID(uint32_t nodeID) const {
      return L2G(nodeID);
   }
   uint32_t getLID(uint64_t nodeID) const {
      return G2L(nodeID);
   }
#if 0
   unsigned getHostID(uint64_t gid) {
     getHostID(gid);
   }
#endif
   uint32_t getNumOwned() const {
      return numOwned;
   }
   uint64_t getGlobalOffset() const {
      return globalOffset;
   }
#ifdef __GALOIS_HET_CUDA__
   template<bool isVoidType, typename std::enable_if<isVoidType>::type* = nullptr>
   void setMarshalEdge(MarshalGraph &m, size_t index, edge_iterator &e) {
      // do nothing
   }
   template<bool isVoidType, typename std::enable_if<!isVoidType>::type* = nullptr>
   void setMarshalEdge(MarshalGraph &m, size_t index, edge_iterator &e) {
      m.edge_data[index] = getEdgeData(e);
   }
   MarshalGraph getMarshalGraph(unsigned host_id) {
      assert(host_id == id);
      MarshalGraph m;

      m.nnodes = size();
      m.nedges = sizeEdges();
      m.nowned = std::distance(begin(), end());
      assert(m.nowned > 0);
      m.id = host_id;
      m.row_start = (index_type *) calloc(m.nnodes + 1, sizeof(index_type));
      m.edge_dst = (index_type *) calloc(m.nedges, sizeof(index_type));

      // initialize node_data with localID-to-globalID mapping
      m.node_data = (index_type *) calloc(m.nnodes, sizeof(node_data_type));
      for (index_type i = 0; i < m.nnodes; ++i) {
        m.node_data[i] = getGID(i);
      }

      if (std::is_void<EdgeTy>::value) {
         m.edge_data = NULL;
      } else {
         if (!std::is_same<EdgeTy, edge_data_type>::value) {
            fprintf(stderr, "WARNING: Edge data type mismatch between CPU and GPU\n");
         }
         m.edge_data = (edge_data_type *) calloc(m.nedges, sizeof(edge_data_type));
      }

      // pinched from Rashid's LC_LinearArray_Graph.h
      size_t edge_counter = 0, node_counter = 0;
      for (auto n = begin(); n != ghost_end() && *n != m.nnodes; n++, node_counter++) {
         m.row_start[node_counter] = edge_counter;
         if (*n < m.nowned) {
            for (auto e = edge_begin(*n); e != edge_end(*n); e++) {
               if (getEdgeDst(e) < m.nnodes) {
                  setMarshalEdge<std::is_void<EdgeTy>::value>(m, edge_counter, e);
                  m.edge_dst[edge_counter++] = getEdgeDst(e);
               }
            }
         }
      }

      m.row_start[node_counter] = edge_counter;
      m.nedges = edge_counter;

      // copy memoization meta-data
      m.num_master_nodes = (unsigned int *) calloc(masterNodes.size(), sizeof(unsigned int));;
      m.master_nodes = (unsigned int **) calloc(masterNodes.size(), sizeof(unsigned int *));;
      for(uint32_t h = 0; h < masterNodes.size(); ++h){
        m.num_master_nodes[h] = masterNodes[h].size();
        if (masterNodes[h].size() > 0) {
          m.master_nodes[h] = (unsigned int *) calloc(masterNodes[h].size(), sizeof(unsigned int));;
          std::copy(masterNodes[h].begin(), masterNodes[h].end(), m.master_nodes[h]);
        } else {
          m.master_nodes[h] = NULL;
        }
      }
      m.num_slave_nodes = (unsigned int *) calloc(slaveNodes.size(), sizeof(unsigned int));;
      m.slave_nodes = (unsigned int **) calloc(slaveNodes.size(), sizeof(unsigned int *));;
      for(uint32_t h = 0; h < slaveNodes.size(); ++h){
        m.num_slave_nodes[h] = slaveNodes[h].size();
        if (slaveNodes[h].size() > 0) {
          m.slave_nodes[h] = (unsigned int *) calloc(slaveNodes[h].size(), sizeof(unsigned int));;
          std::copy(slaveNodes[h].begin(), slaveNodes[h].end(), m.slave_nodes[h]);
        } else {
          m.slave_nodes[h] = NULL;
        }
      }

      return m;
   }
#endif

#ifdef __GALOIS_HET_OPENCL__
public:
   typedef Galois::OpenCL::Graphs::CL_LC_Graph<NodeTy, EdgeTy> CLGraphType;
   typedef typename CLGraphType::NodeDataWrapper CLNodeDataWrapper;
   typedef typename CLGraphType::NodeIterator CLNodeIterator;
   CLGraphType clGraph;
#endif

#ifdef __GALOIS_HET_OPENCL__
   const cl_mem & device_ptr() {
      return clGraph.device_ptr();
   }
   CLNodeDataWrapper getDataW(GraphNode N, Galois::MethodFlag mflag = Galois::MethodFlag::WRITE) {
      return clGraph.getDataW(N);
   }
   const CLNodeDataWrapper getDataR(GraphNode N,Galois::MethodFlag mflag = Galois::MethodFlag::READ) {
      return clGraph.getDataR(N);
   }

#endif


   void reset_num_iter(uint32_t runNum){
      num_run = runNum;
   }
   uint32_t get_run_num() {
     return num_run;
   }
   void set_num_iter(uint32_t iteration){
    num_iteration = iteration;
   }

   std::string get_run_identifier(){
    return std::string(std::to_string(num_run) + "_" + std::to_string(num_iteration));
   }
   /** Report stats to be printed.**/
   void reportStats(){
    statGhostNodes.report();
   }

  void save_local_graph(std::string folder_name, std::string local_file_name){

    std::string graph_GID_file_name_str = folder_name + "/graph_GID_" + local_file_name + ".edgelist.PART." + std::to_string(id) + ".OF." + std::to_string(numHosts);
    std::string graph_LID_DIMACS_file_name_str = folder_name + "/graph_LID_" + local_file_name + ".dimacs.PART." + std::to_string(id) + ".OF." + std::to_string(numHosts);
    std::cerr << "SAVING LOCAL GRAPH TO FILE : " << graph_GID_file_name_str << "\n";
    std::ofstream graph_GID_edgelist, graph_LID_dimacs;
    graph_GID_edgelist.open(graph_GID_file_name_str.c_str());
    graph_LID_dimacs.open(graph_LID_DIMACS_file_name_str.c_str());

      std::string meta_file_str = folder_name + "/" + local_file_name +".gr.META." + std::to_string(id) + ".OF." + std::to_string(numHosts);
      //std::string tmp_meta_file_str = folder_name + "/" + local_file_name +".gr.TMP." + std::to_string(id) + ".OF." + std::to_string(numHosts);
      std::ofstream meta_file(meta_file_str.c_str());
      //std::ofstream tmp_file;
      //tmp_file.open(tmp_meta_file_str.c_str());

      size_t num_nodes = (size_t)numOwned;
      std::cerr << id << "  NUMNODES  : " <<  num_nodes << "\n";
      meta_file.write(reinterpret_cast<char*>(&num_nodes), sizeof(num_nodes));

      graph_LID_dimacs << "p " << num_nodes << " " << numOwned_edges<<"\n";
      for(size_t lid = 0; lid < numOwned; ++lid){
        //for(auto src = graph.begin(), src_end = graph.end(); src != src_end; ++src){
        size_t src_GID = L2G(lid);
        //size_t lid = (size_t)(*src);
        //size_t gid = (size_t)L2G(*src);
        size_t owner = getOwner_lid(lid);
        for(auto e = graph.edge_begin(lid), e_end = graph.edge_end(lid); e != e_end; ++e){
          auto dst = graph.getEdgeDst(e);
          auto edge_wt = graph.getEdgeData(e);
          auto dst_GID = L2G(dst);

          graph_GID_edgelist << src_GID << " " << dst_GID << " " << id <<  "\n";
          graph_LID_dimacs << lid + 1 << " " << dst + 1 << " " <<  edge_wt <<  "\n";
        }
    meta_file.write(reinterpret_cast<char*>(&src_GID), sizeof(src_GID));
    meta_file.write(reinterpret_cast<char*>(&lid), sizeof(lid));
    meta_file.write(reinterpret_cast<char*>(&owner), sizeof(owner));

    //tmp_file << src_GID << " " << lid << " " << owner << "\n";
    }

    //save_meta_file(local_file_name);
    meta_file.close();
    //tmp_file.close();
    graph_GID_edgelist.close();
    graph_LID_dimacs.close();
    }
  };
#endif//_GALOIS_DIST_HGRAPH_H<|MERGE_RESOLUTION|>--- conflicted
+++ resolved
@@ -65,15 +65,12 @@
 #ifndef _GALOIS_DIST_HGRAPH_H
 #define _GALOIS_DIST_HGRAPH_H
 
-<<<<<<< HEAD
-llvm::cl::opt<bool> useGidMetadata("useGidMetadata", llvm::cl::desc("Use Global IDs in indices metadata (only when -metadata=2)"), llvm::cl::init(false));
-=======
-
 #ifdef __GALOIS_EXP_COMMUNICATION_ALGORITHM__
 namespace cll = llvm::cl;
 static cll::opt<unsigned> buffSize("sendBuffSize", cll::desc("max size for send buffers in element count"), cll::init(4096));
 #endif
->>>>>>> efa7d6ad
+
+llvm::cl::opt<bool> useGidMetadata("useGidMetadata", llvm::cl::desc("Use Global IDs in indices metadata (only when -metadata=2)"), llvm::cl::init(false));
 
 template<typename NodeTy, typename EdgeTy, bool BSPNode = false, bool BSPEdge = false>
 class hGraph: public GlobalObject {
@@ -1404,15 +1401,9 @@
        }
      }
    }
-<<<<<<< HEAD
     
-  template<typename FnTy, typename SeqTy, SyncType syncType, bool identity_offsets = false>
-   void extract_subset(const std::string &loopName, const std::vector<size_t> &indices, size_t size, const std::vector<unsigned int> &offsets, Galois::Runtime::SendBuffer& b, SeqTy lseq) {
-=======
-
-  template<typename FnTy, SyncType syncType, typename SeqTy, bool identity_offsets = false, bool parallelize = true>
-  void extract_subset(const std::string &loopName, const std::vector<size_t> &indices, size_t size, const std::vector<unsigned int> &offsets, Galois::Runtime::SendBuffer& b, SeqTy lseq, size_t start = 0) {
->>>>>>> efa7d6ad
+  template<typename FnTy, typename SeqTy, SyncType syncType, bool identity_offsets = false, bool parallelize = true>
+   void extract_subset(const std::string &loopName, const std::vector<size_t> &indices, size_t size, const std::vector<unsigned int> &offsets, Galois::Runtime::SendBuffer& b, SeqTy lseq, size_t start = 0) {
      std::string syncTypeStr = (syncType == syncPush) ? "SYNC_PUSH" : "SYNC_PULL";
      std::string doall_str(syncTypeStr + "_EXTRACTVAL_" + loopName + "_" + get_run_identifier());
      if (parallelize) {
@@ -1556,11 +1547,7 @@
        if (!batch_succeeded) {
          gSerialize(b, onlyData);
          auto lseq = gSerializeLazySeq(b, num, (std::vector<typename FnTy::ValTy>*)nullptr);
-<<<<<<< HEAD
-         extract_subset<FnTy, decltype(lseq), syncType, true>(loopName, indices, num, offsets, b, lseq);
-=======
-         extract_subset<FnTy, syncType, decltype(lseq), true, true>(loopName, indices, num, offsets, b, lseq);
->>>>>>> efa7d6ad
+         extract_subset<FnTy, decltype(lseq), syncType, true, true>(loopName, indices, num, offsets, b, lseq);
        } else {
          gSerialize(b, onlyData, val_vec);
        }
@@ -1595,18 +1582,11 @@
 
        if (!batch_succeeded) {
          get_bitset_and_offsets<FnTy, syncType>(loopName, indices, bit_set_compute, bit_set_comm, offsets, bit_set_count, data_mode);
-<<<<<<< HEAD
          if (data_mode == onlyData) {
            bit_set_count = indices.size();
-           extract_subset<FnTy, syncType, true>(loopName, indices, bit_set_count, offsets, val_vec);
+           extract_subset<FnTy, syncType, true, true>(loopName, indices, bit_set_count, offsets, val_vec);
          } else if (data_mode != noData) { // bitsetData or offsetsData
-           extract_subset<FnTy, syncType, false>(loopName, indices, bit_set_count, offsets, val_vec);
-=======
-         if (bit_set_count == num) {
-           extract_subset<FnTy, syncType, true, true>(loopName, indices, bit_set_count, offsets, val_vec);
-         } else {
            extract_subset<FnTy, syncType, false, true>(loopName, indices, bit_set_count, offsets, val_vec);
->>>>>>> efa7d6ad
          }
        }
 
@@ -1650,7 +1630,6 @@
         unsigned x = (id + h) % net.Num;
 
         Galois::Runtime::SendBuffer b;
-
 #ifndef __HETEROGENEOUS_GALOIS_DEPRECATED__
         if (bit_set_compute.size() != 0)
           sync_extract<FnTy, syncType>(loopName, bit_set_compute, x, sharedNodes[x], b);
@@ -1675,12 +1654,12 @@
      std::string set_timer_str(syncTypeStr + "_SET_" + loopName + "_" + get_run_identifier());
      Galois::StatTimer StatTimer_set(set_timer_str.c_str());
      StatTimer_set.start();
-     Galois::DynamicBitSet bit_set_comm;
-     std::vector<typename FnTy::ValTy> val_vec;
-     std::vector<unsigned int> offsets;
+     static Galois::DynamicBitSet bit_set_comm;
+     static std::vector<typename FnTy::ValTy> val_vec;
+     static std::vector<unsigned int> offsets;
      auto &sharedNodes = (syncType == syncPush) ? masterNodes : slaveNodes;
 
-     size_t num = sharedNodes[from_id].size();
+     uint32_t num = sharedNodes[from_id].size();
      size_t buf_start = 0;
      size_t retval = 0;
      if(num > 0){
@@ -1722,9 +1701,11 @@
              assert(bit_set_count ==  bit_set_count2);
            }
            if (data_mode == onlyData) {
-             set_subset<FnTy, syncType, true>(loopName, sharedNodes[from_id], bit_set_count, offsets, val_vec);
+             set_subset<FnTy, syncType, true, true>(loopName, sharedNodes[from_id], bit_set_count, offsets, val_vec);
            } else if (data_mode == dataSplit || data_mode == dataSplitFirst) {
-             set_subset<FnTy, syncType, true, parallelize>(loopName, sharedNodes[from_id], bit_set_count, offsets, val_vec, buf_start);
+             set_subset<FnTy, syncType, true, true>(loopName, sharedNodes[from_id], bit_set_count, offsets, val_vec, buf_start);
+           } else {
+             set_subset<FnTy, syncType, false, true>(loopName, sharedNodes[from_id], bit_set_count, offsets, val_vec);
            }
          }
        }
@@ -1886,7 +1867,7 @@
       }
 #endif
 #endif
-
+ 
       std::string timer_str("SYNC_PUSH_" + loopName + "_" + get_run_identifier());
       Galois::StatTimer StatTimer_syncPush(timer_str.c_str());
       StatTimer_syncPush.start();
@@ -1922,7 +1903,7 @@
       }
 #endif
 #endif
-
+ 
       std::string timer_str("SYNC_PULL_" + loopName + "_" + get_run_identifier());
       Galois::StatTimer StatTimer_syncPull(timer_str.c_str());
       StatTimer_syncPull.start();

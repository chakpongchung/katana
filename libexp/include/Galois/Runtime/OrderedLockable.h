/** ?? -*- C++ -*-
 * @file
 * @section License
 *
 * This file is part of Galois.  Galoisis a framework to exploit
 * amorphous data-parallelism in irregular programs.
 *
 * Galois is free software: you can redistribute it and/or modify it
 * under the terms of the GNU Lesser General Public License as
 * published by the Free Software Foundation, version 2.1 of the
 * License.
 *
 * Galois is distributed in the hope that it will be useful, but
 * WITHOUT ANY WARRANTY; without even the implied warranty of
 * MERCHANTABILITY or FITNESS FOR A PARTICULAR PURPOSE.  See the GNU
 * Lesser General Public License for more details.
 *
 * You should have received a copy of the GNU Lesser General Public
 * License along with Galois.  If not, see
 * <http://www.gnu.org/licenses/>.
 *
 * @section Copyright
 *
 * Copyright (C) 2015, The University of Texas at Austin. All rights
 * reserved.
 *
 */

#ifndef GALOIS_RUNTIME_ORDERED_LOCKABLE_H
#define GALOIS_RUNTIME_ORDERED_LOCKABLE_H

#include "Galois/AltBag.h"
#include "Galois/OrderedTraits.h"
#include "Galois/Runtime/Context.h"
#include "Galois/Runtime/ThreadRWlock.h"
#include "Galois/Runtime/UserContextAccess.h"

#include <unordered_map>

namespace Galois {
namespace Runtime {

<<<<<<< HEAD
=======
using dbg = Galois::Substrate::debug<1>;

template <typename T>
class OrderedContextBase: public SimpleRuntimeContext {
  using Base = SimpleRuntimeContext;

protected:

  T active;

public:

  explicit OrderedContextBase (const T& x): 
    Base (true), // call overriden subAcquire
    active (x)
  {}

  const T& getActive (void) const { return active; }

  // XXX: disable this. It will only work for modifications that don't change the priority
  T& getActive () { return active; }

  operator const T& (void) const { return getActive (); }

  operator T (void) const { return getActive (); }

  // XXX: disable this. It will only work for modifications that don't change the priority
  operator T& (void) const { return getActive (); }

};

>>>>>>> 58e02402
// TODO: change comparator to three valued int instead of bool
template <typename Ctxt, typename Cmp>
struct ContextComparator {
  const Cmp& cmp;

  explicit ContextComparator (const Cmp& cmp): cmp (cmp) {}

  inline bool operator () (const Ctxt* left, const Ctxt* right) const {
    assert (left != NULL);
    assert (right != NULL);
    return cmp (left->getActive (), right->getActive ());
  }
};


template <typename T, typename Cmp>
class TwoPhaseContext: public OrderedContextBase<T> {

public:

  using Base = OrderedContextBase<T>;
  // using NhoodList =  Galois::gdeque<Lockable*, 4>;
  using CtxtCmp = ContextComparator<TwoPhaseContext, Cmp>;

  CtxtCmp ctxtCmp;
  bool source = true;


  using value_type = T;

  explicit TwoPhaseContext (const T& x, const Cmp& cmp)
    : 
      Base (x),  // pass true so that Base::acquire invokes virtual subAcquire
      ctxtCmp (cmp),
      source (true) 
  {}

  bool isSrc (void) const {
    return source;
  }

  void disableSrc (void) {
    source = false;
  }

  void reset () { 
    source = true;
  }

  void enableSrc (void) {
    source = true;
  }

  virtual void subAcquire (Lockable* l, Galois::MethodFlag) {


    if (Base::tryLock (l)) {
      Base::addToNhood (l);
    }

    TwoPhaseContext* other = nullptr;

    do {
      other = static_cast<TwoPhaseContext*> (Base::getOwner (l));

      if (other == this) {
        return;
      }

      if (other) {
        bool conflict = ctxtCmp (other, this); // *other < *this
        if (conflict) {
          // A lock that I want but can't get
          this->source = false;
          return; 
        }
      }
    } while (!this->stealByCAS(l, other));

    // Disable loser
    if (other) {
      other->source = false; // Only need atomic write
    }

    return;


    // bool succ = false;
    // if (Base::tryAcquire (l) == Base::NEW_OWNER) {
      // Base::addToNhood (l);
      // succ = true;
    // }
// 
    // assert (Base::getOwner (l) != NULL);
// 
    // if (!succ) {
      // while (true) {
        // TwoPhaseContext* that = static_cast<TwoPhaseContext*> (Base::getOwner (l));
// 
        // assert (that != NULL);
        // assert (this != that);
// 
        // if (PtrComparator::compare (this, that)) { // this < that
          // if (Base::stealByCAS (that, this)) {
            // that->source = false;
            // break;
          // }
// 
        // } else { // this >= that
          // this->source = false; 
          // break;
        // }
      // }
    // } // end outer if
  } // end subAcquire

  virtual bool owns (Lockable* l, MethodFlag m) const {
    return (static_cast<TwoPhaseContext*> (Base::getOwner(l)) == this);
  }


};

template <typename NItem, typename Ctxt, typename CtxtCmp>
struct OrdLocFactoryBase {

  CtxtCmp ctxtcmp;

  explicit OrdLocFactoryBase (const CtxtCmp& ctxtcmp): ctxtcmp (ctxtcmp) {}

  void construct (NItem* ni, Lockable* l) const {
    assert (ni != nullptr);
    assert (l != nullptr);

    new (ni) NItem (l, ctxtcmp);
  }
};

template <typename NItem, typename Ctxt, typename CtxtCmp>
struct OrdLocBase: public LockManagerBase {

  using Base = LockManagerBase;

  using Factory = OrdLocFactoryBase<NItem, Ctxt, CtxtCmp>;

  Lockable* lockable;

  explicit OrdLocBase (Lockable* l): 
    Base (), lockable (l) {}

  bool tryMappingTo (Lockable* l) {
    return Base::CASowner (l, NULL);
  }

  void clearMapping () {
    // release requires having owned the lock
    bool r = Base::tryLock (lockable);
    assert (r);
    Base::release (lockable);
  }

  // just for debugging
  const Lockable* getMapping () const {
    return lockable;
  }

  static NItem* getOwner (Lockable* l) {
    LockManagerBase* o = LockManagerBase::getOwner (l);
    // assert (dynamic_cast<DAGnhoodItem*> (o) != nullptr);
    return static_cast<NItem*> (o);
  }
};

/**
 * NItem inherits from OrdLocBase publicly
 *
 * NItem contains nested type Factory
 *
 * Factory implements interface:
 *
 * NItem* create (Lockable* l);
 *
 * void destroy (NItem* ni);
 *
*/

template<typename NItem>
class PtrBasedNhoodMgr: boost::noncopyable {
public:
  typedef typename NItem::Factory NItemFactory;

  typedef FixedSizeAllocator<NItem> NItemAlloc;
  typedef Galois::PerThreadBag<NItem*> NItemWL;

protected:
  NItemAlloc niAlloc;
  NItemFactory& factory;
  NItemWL allNItems;

  NItem* create (Lockable* l) {
    NItem* ni = niAlloc.allocate (1);
    assert (ni != nullptr);
    factory.construct (ni, l);
    return ni;
  }

  void destroy (NItem* ni) {
    // delete ni; ni = NULL;
    niAlloc.destroy (ni);
    niAlloc.deallocate (ni, 1);
    ni = NULL;
  }

  
public:
  PtrBasedNhoodMgr(NItemFactory& f): factory (f) {}

  NItem& getNhoodItem (Lockable* l) {

    if (NItem::getOwner (l) == NULL) {
      // NItem* ni = new NItem (l, cmp);
      NItem* ni = create (l);

      if (ni->tryMappingTo (l)) {
        allNItems.get ().push_back (ni);

      } else {
        destroy (ni);
      }

      assert (NItem::getOwner (l) != NULL);
    }

    NItem* ret = NItem::getOwner (l);
    assert (ret != NULL);
    return *ret;
  }

  LocalRange<NItemWL> getAllRange (void) {
    return makeLocalRange (allNItems);
  }

  NItemWL& getContainer() {
    return allNItems;
  }

  ~PtrBasedNhoodMgr() {
    resetAllNItems();
  }

protected:
  void resetAllNItems() {
    do_all_choice(makeLocalRange(allNItems), 
        [this] (NItem* ni) {
          ni->clearMapping();
          destroy(ni);
        },
        std::make_tuple (
          Galois::loopname ("resetNItems"), 
          Galois::chunk_size<16>()));
  }
};

template <typename NItem>
class MapBasedNhoodMgr: public PtrBasedNhoodMgr<NItem> {
public:
  typedef MapBasedNhoodMgr MyType;

  // typedef std::tr1::unordered_map<Lockable*, NItem> NhoodMap; 
  //
  typedef Pow_2_BlockAllocator<std::pair<Lockable*, NItem*> > MapAlloc;

  typedef std::unordered_map<
      Lockable*,
      NItem*,
      std::hash<Lockable*>,
      std::equal_to<Lockable*>,
      MapAlloc
    > NhoodMap;

  typedef Galois::Runtime::ThreadRWlock Lock_ty;
  typedef PtrBasedNhoodMgr<NItem> Base;

protected:
  NhoodMap nhoodMap;
  Lock_ty map_mutex;

public:

  MapBasedNhoodMgr (const typename Base::NItemFactory& f): 
    Base (f),
    nhoodMap (8, std::hash<Lockable*> (), std::equal_to<Lockable*> (), MapAlloc ())

  {}

  NItem& getNhoodItem (Lockable* l) {

    map_mutex.readLock ();
      typename NhoodMap::iterator i = nhoodMap.find (l);

      if (i == nhoodMap.end ()) {
        // create the missing entry

        map_mutex.readUnlock ();

        map_mutex.writeLock ();
          // check again to avoid over-writing existing entry
          if (nhoodMap.find (l) == nhoodMap.end ()) {
            NItem* ni = Base::factory.create (l);
            Base::allNItems.get ().push_back (ni);
            nhoodMap.insert (std::make_pair (l, ni));

          }
        map_mutex.writeUnlock ();

        // read again now
        map_mutex.readLock ();
        i = nhoodMap.find (l);
      }

    map_mutex.readUnlock ();
    assert (i != nhoodMap.end ());
    assert (i->second != nullptr);

    return *(i->second);
    
  }


  ~MapBasedNhoodMgr () {
    Base::resetAllNItems ();
  }

};



namespace HIDDEN {
  
  struct DummyExecFunc {
    static const unsigned CHUNK_SIZE = 1;
    template <typename T, typename C>
    void operator () (const T&, C&) const {
      std::printf ("Warning: DummyExecFunc shouldn't be executed\n");
    }
  };
}


template <typename T, typename Cmp, typename NhFunc, typename ExFunc, typename OpFunc, typename ArgsTuple, typename Ctxt> 
class OrderedExecutorBase {
protected:

  static const bool NEEDS_CUSTOM_LOCKING = exists_by_supertype<needs_custom_locking_tag, ArgsTuple>::value;
  static const bool HAS_EXEC_FUNC = exists_by_supertype<has_exec_function_tag, ArgsTuple>::value 
    || !std::is_same<ExFunc, HIDDEN::DummyExecFunc>::value;

  static const bool ENABLE_PARAMETER = get_type_by_supertype<enable_parameter_tag, ArgsTuple>::type::value;
  static const bool NEEDS_PUSH = !exists_by_supertype<does_not_need_push_tag, ArgsTuple>::value;

  using CtxtCmp = typename Ctxt::CtxtCmp;
  using CtxtAlloc = FixedSizeAllocator<Ctxt>;
  using CtxtWL = PerThreadBag<Ctxt*>;

  using UserCtxt = UserContextAccess<T>;
  using PerThreadUserCtxt = Substrate::PerThreadStorage<UserCtxt>;


  Cmp cmp;
  NhFunc nhFunc;
  ExFunc exFunc;
  OpFunc opFunc;
  const char* loopname;

  CtxtCmp ctxtCmp;

  CtxtAlloc ctxtAlloc;
  PerThreadUserCtxt userHandles;

  OrderedExecutorBase (const Cmp& cmp, const NhFunc& nhFunc, const ExFunc& exFunc, const OpFunc& opFunc, const ArgsTuple& argsTuple)
    : 
      cmp (cmp), 
      nhFunc (nhFunc), 
      exFunc (exFunc),
      opFunc (opFunc), 
      loopname (get_by_supertype<loopname_tag> (argsTuple).value),
      ctxtCmp (cmp)
  {
    if (!loopname) { loopname = "Ordered"; }
  }

public:
  const Cmp& getItemCmp () const { return cmp; }

  const CtxtCmp& getCtxtCmp () const { return ctxtCmp; }
};



template <typename F, typename Ctxt, typename UserCtxt, typename... Args>
void runCatching (F& func, Ctxt* c, UserCtxt& uhand, Args&&... args) {
  Galois::Runtime::setThreadContext (c);

  int result = 0;

#ifdef GALOIS_USE_LONGJMP
  if ((result = setjmp(hackjmp)) == 0) {
#else
    try {
#endif
      func (c->getActive (), uhand, std::forward<Args> (args)...);

#ifdef GALOIS_USE_LONGJMP
    } else {
      // TODO
    }
#else 
  } catch (ConflictFlag f) {
    result = f;
  }
#endif

  switch (result) {
    case 0:
      break;
    case CONFLICT: 
      c->disableSrc ();
      break;
    default:
      GALOIS_DIE ("can't handle conflict flag type");
      break;
  }


  Galois::Runtime::setThreadContext (NULL);
}



} // end namespace Runtime
} // end namespace Galois



#endif // GALOIS_RUNTIME_ORDERED_LOCKABLE_H<|MERGE_RESOLUTION|>--- conflicted
+++ resolved
@@ -40,8 +40,6 @@
 namespace Galois {
 namespace Runtime {
 
-<<<<<<< HEAD
-=======
 using dbg = Galois::Substrate::debug<1>;
 
 template <typename T>
@@ -73,7 +71,6 @@
 
 };
 
->>>>>>> 58e02402
 // TODO: change comparator to three valued int instead of bool
 template <typename Ctxt, typename Cmp>
 struct ContextComparator {

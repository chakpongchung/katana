--- conflicted
+++ resolved
@@ -47,10 +47,7 @@
 set(GALOIS_USE_LCI OFF CACHE BOOL "Use LCI network runtime instead of MPI")
 set(GALOIS_USE_BARE_MPI OFF CACHE BOOL "Use MPI directly (no dedicated network-runtime thread)")
 set(GALOIS_NUM_TEST_THREADS "" CACHE STRING "Maximum number of threads to use when running tests (default: number of physical cores)")
-<<<<<<< HEAD
-=======
 set(GALOIS_AUTO_CONAN OFF CACHE BOOL "Automatically call conan from cmake rather than manually (experimental)")
->>>>>>> 3bcfc5c6
 
 if(NOT GALOIS_NUM_TEST_THREADS)
   cmake_host_system_information(RESULT GALOIS_NUM_TEST_THREADS QUERY NUMBER_OF_PHYSICAL_CORES)
@@ -216,14 +213,8 @@
 add_custom_target(apps)
 
 # Core libraries (lib)
-<<<<<<< HEAD
-add_subdirectory(libsupport)
-=======
-
 add_subdirectory(libsupport)
 add_subdirectory(libtsuba)
-
->>>>>>> 3bcfc5c6
 add_subdirectory(libgalois)
 add_subdirectory(libpygalois)
 if (GALOIS_ENABLE_DIST)

/** Per Thread Storage -*- C++ -*-
 * @file
 * @section License
 *
 * Galois, a framework to exploit amorphous data-parallelism in irregular
 * programs.
 *
 * Copyright (C) 2013, The University of Texas at Austin. All rights reserved.
 * UNIVERSITY EXPRESSLY DISCLAIMS ANY AND ALL WARRANTIES CONCERNING THIS
 * SOFTWARE AND DOCUMENTATION, INCLUDING ANY WARRANTIES OF MERCHANTABILITY,
 * FITNESS FOR ANY PARTICULAR PURPOSE, NON-INFRINGEMENT AND WARRANTIES OF
 * PERFORMANCE, AND ANY WARRANTY THAT MIGHT OTHERWISE ARISE FROM COURSE OF
 * DEALING OR USAGE OF TRADE.  NO WARRANTY IS EITHER EXPRESS OR IMPLIED WITH
 * RESPECT TO THE USE OF THE SOFTWARE OR DOCUMENTATION. Under no circumstances
 * shall University be liable for incidental, special, indirect, direct or
 * consequential damages or loss of profits, interruption of business, or
 * related expenses which may arise from use of Software or Documentation,
 * including but not limited to those resulting from defects in Software and/or
 * Documentation, or loss or inaccuracy of data of any kind.
 *
 * @author Andrew Lenharth <andrewl@lenharth.org>
 */

#include "Galois/Runtime/PerThreadStorage.h"
#include "Galois/Runtime/PerHostStorage.h"
#include "Galois/Runtime/ll/gio.h"
#include "Galois/Runtime/mm/Mem.h"

__thread char* Galois::Runtime::ptsBase;

Galois::Runtime::PerBackend& Galois::Runtime::getPTSBackend() {
  static Galois::Runtime::PerBackend b;
  return b;
}

__thread char* Galois::Runtime::ppsBase;

Galois::Runtime::PerBackend& Galois::Runtime::getPPSBackend() {
  static Galois::Runtime::PerBackend b;
  return b;
}

#define MORE_MEM_HACK
#ifdef MORE_MEM_HACK
const size_t allocSize = Galois::Runtime::MM::pageSize * 10;
inline void* alloc() {
  return malloc(allocSize);
}

#else
const size_t allocSize = Galois::Runtime::MM::pageSize;
inline void* alloc() {
  return Galois::Runtime::MM::pageAlloc();
}
#endif
#undef MORE_MEM_HACK

unsigned Galois::Runtime::PerBackend::nextLog2(unsigned size) {
  unsigned i = MIN_SIZE;
  while ((1U<<i) < size) {
    ++i;
  }
  if (i >= MAX_SIZE) { 
    GALOIS_DIE ("PTS size too big");
  }
  return i;
}

unsigned Galois::Runtime::PerBackend::allocOffset(const unsigned sz) {
  unsigned retval = allocSize;

  unsigned size = (1 << nextLog2(sz));

  if ((nextLoc + size) <= allocSize) {
    // simple path, where we allocate bump ptr style
    retval = __sync_fetch_and_add (&nextLoc, size);
  } else {
    // find a free offset
    unsigned index = nextLog2(sz);
    if (!freeOffsets[index].empty()) {
      retval = freeOffsets[index].back();
      freeOffsets[index].pop_back();
    } else {
      // find a bigger size 
      for (; (index < MAX_SIZE) && (freeOffsets[index].empty()); ++index)
        ;

      if (index == MAX_SIZE) {
        GALOIS_DIE("PTS out of memory error");
      } else {
        // Found a bigger free offset. Use the first piece equal to required
        // size and produce vending machine change for the rest.
        assert(!freeOffsets[index].empty());
        retval = freeOffsets[index].back();
        freeOffsets[index].pop_back();

        // remaining chunk
        unsigned end = retval + (1 << index);
        unsigned start = retval + size; 
        for (unsigned i = index - 1; start < end; --i) {
          freeOffsets[i].push_back(start);
          start += (1 << i);
        }
      }
    }
  }

  assert(retval != allocSize);

  return retval;
}

void Galois::Runtime::PerBackend::deallocOffset(const unsigned offset, const unsigned sz) {
  unsigned size = (1 << nextLog2(sz));
  if (__sync_bool_compare_and_swap(&nextLoc, offset + size, offset)) {
    ; // allocation was at the end , so recovered some memory
  } else {
    // allocation not at the end
    freeOffsets[nextLog2(sz)].push_back(offset);
  }
}

void* Galois::Runtime::PerBackend::getRemote(unsigned thread, unsigned offset) {
  char* rbase = heads[thread];
  assert(rbase);
  return &rbase[offset];
}

void Galois::Runtime::PerBackend::initCommon() {
  if (heads.empty())
    heads.resize(LL::getMaxThreads());
}

char* Galois::Runtime::PerBackend::initPerThread() {
  initCommon();
  char* b = heads[LL::getTID()] = (char*) alloc();
  memset(b, 0, allocSize);
  return b;
}

char* Galois::Runtime::PerBackend::initPerPackage() {
  initCommon();
  unsigned id = LL::getTID();
  unsigned leader = LL::getLeaderForThread(id);
  if (id == leader) {
    char* b = heads[id] = (char*) alloc();
    memset(b, 0, allocSize);
    return b;
  } else {
    //wait for leader to fix up package
    while (__sync_bool_compare_and_swap(&heads[leader], 0, 0)) { LL::asmPause(); }
    heads[id] = heads[leader];
    return heads[id];
  }
}

void Galois::Runtime::initPTS() {
  if (!Galois::Runtime::ptsBase) {
    //unguarded initialization as initPTS will run in the master thread
    //before any other threads are generated
    Galois::Runtime::ptsBase = getPTSBackend().initPerThread();
  }
  if (!Galois::Runtime::ppsBase) {
    Galois::Runtime::ppsBase = getPPSBackend().initPerPackage();
  }
<<<<<<< HEAD
  getPerThreadDistBackend().initThread();
}
=======
}

#ifdef GALOIS_USE_EXP
char* Galois::Runtime::PerBackend::initPerThread_cilk () {
  assert (heads.size () == LL::getMaxThreads ());
  unsigned id = LL::getTID ();
  assert (heads[id] != nullptr);

  return heads[id];
}

char* Galois::Runtime::PerBackend::initPerPackage_cilk () {
  assert (heads.size () == LL::getMaxThreads ());
  unsigned id = LL::getTID ();
  assert (heads[id] != nullptr);

  return heads[id];
}

void Galois::Runtime::initPTS_cilk () {
  if (!Galois::Runtime::ptsBase) {
    Galois::Runtime::ptsBase = getPTSBackend ().initPerThread_cilk ();
  }
  if (!Galois::Runtime::ppsBase) {
    Galois::Runtime::ppsBase = getPPSBackend ().initPerPackage_cilk ();
  }
}
#endif // GALOIS_USE_EXP
>>>>>>> 4113c1e4
<|MERGE_RESOLUTION|>--- conflicted
+++ resolved
@@ -163,10 +163,7 @@
   if (!Galois::Runtime::ppsBase) {
     Galois::Runtime::ppsBase = getPPSBackend().initPerPackage();
   }
-<<<<<<< HEAD
   getPerThreadDistBackend().initThread();
-}
-=======
 }
 
 #ifdef GALOIS_USE_EXP
@@ -194,5 +191,4 @@
     Galois::Runtime::ppsBase = getPPSBackend ().initPerPackage_cilk ();
   }
 }
-#endif // GALOIS_USE_EXP
->>>>>>> 4113c1e4
+#endif // GALOIS_USE_EXP